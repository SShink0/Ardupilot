--- conflicted
+++ resolved
@@ -402,13 +402,8 @@
         }
     }else{
         // arm checks
-<<<<<<< HEAD
-    	// if motors are armed and we are in throw mode, then auto_ermed should be true
-    	if(motors.armed() && (!ap.throttle_zero || control_mode == THROW)) {
-=======
         // if motors are armed and throttle is above zero auto_armed should be true
         if(motors.armed()) {
->>>>>>> c59a7dd0
             set_auto_armed(true);
         }
     }
