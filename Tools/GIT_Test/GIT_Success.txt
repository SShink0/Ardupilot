--- conflicted
+++ resolved
@@ -72,11 +72,7 @@
 Nishchay Agrawal 
 Akash Nair
 Borys Tymchenko (spsancti)
-<<<<<<< HEAD
-Guilherme Sousa
-=======
 Mahtab Sandhu(ma8sa)
 Vedarth Sharma (Working on rtl)
 Kim Nguyen
 Shaunaq Narindra
->>>>>>> 9979e4bb
