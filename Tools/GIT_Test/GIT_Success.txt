This file is for new developers to try their first git commit on!

Follow the instructions in the APM wiki to get your name added to the
list below

----------------
Test Developer ...

Chris Anderson
Phil Cole after following the instructions explicitly.
Craig Elder was here.
Andreas Antonopoulos wuz'ere
Robert Lefebvre, unconfuzzled his clone.
Olivier check test
Phil Rowse was here :)
Nils Hogberg (Vizual54) testing
Linus Penzlien
Hazy
Benoit GRUSON
Dario Lindo Andres
George Zogopoulos Papaliakos, struggling with Git
Hao Zhou
Shingo Matsuura (assignment)
Murata Katsutoshi, Yoseijyuku-Sei.
Hiroshi Kitaoka
Yu Kuwahara (assignment)(2nd trial)
Ikegami Atsushi
Eiji Aoki
Kazutaka Ozawa
Kunihiro Yoshida
Yasuhide Horiuchi
Tatsuya Yamaguchi
Kenji Koseki
Shinya Oda
Kouichi Nakajima
Yuki Yoshioka
Takanobu Minoshima
Yuki Miyama
Masahiro Saegusa
Fumikatsu Murozaki
Yuta Yoshinuma
Yasuyuki Suzuki
Koji Hosaka
Mitsuhiro Komiya
Eduardo Caceres (eduherminio)
steven test
Fnoop hello :)
Yuichiro Shibata
Tsuyoshi Kawamura (retry)
Natsuki Matsuda
Isamu Tamura(retry 4)
Sumiaki Takemoto
Kinuyo Irie
Gregory Dzhezyan
Rahul Nunna
Ryutaro Yoshida
Carlos Bravo (MAC)
Hiro test
Shinya Fujimura
Hiroyuki Kuratsune
Noriyoshi Tanaka
Takeshi Matsumoto
Makito Seki
Kamia Umefune
Ryunosuke Kuninobu
Kenta Asaishi
LZM
Isamu Ishiguro
Naoya Sato
Brian Ankeny
Opemipo Ogunkola saying Hi from Nigeria!
Nishchay Agrawal
Akash Nair
Borys Tymchenko (spsancti)
Mahtab Sandhu(ma8sa)
Vedarth Sharma (Working on rtl)
Kim Nguyen
Shaunaq Narindra
Adhita Selvaraj
Guilherme Sousa
Thomas Hehn (tomsal)
Anastasia Solari (solarblue)
Quan Nguyen
Kotaro Iochi
Masaru Kitamura
Hiroyuki Yano
Nobuyuki Arai
Ikumi Motoshige
Hiroshi Iwamoto
Cafoo
Kieth Mine (cubicrootk)
ahmed elshweikh
Marc Francis Say
Clarisse Crespo
Reginald Steven Rivera
Dimitri Vasilkov
Daisuke "hine" IMAI
Tomoshi Wagata(wagatan
Seiichi Takayama
Yuya Fujiwara @ 17:17 May-19
Yuuji Awata
Harutsugu Sato
ShingoKANEKO
Tom Pittenger
Pedro Villegas
Christian Llanes (llanesc)
Ameer Hussain
sal-mo
Koji Ohse(Homework)
Giacomo Ornati
Shusaku Yamaura
Takuya Ohgi
Eiichi Matsushita(anzukintoki)
Ryosuke Takatsuka
toshikazu kojima
Kenji Izutsu
John Wilbraham
Hideaki Matsuo(Homework)
Ansh Kumar Sharma
Arjun Chauhan
Jimmy Jacobson was successful in following the directions!
Daksh Bhatia
Biswajit Ghosh
Kyle "Shelley" McILroy
Sajjad Rahnama (Iran, Rasht 1398/06/07)
kenhuyang
Bhavya
Nick Restivo - Hello from Georgia Tech! (10/8/2019)
Randy Mackay from Xiamen
Andrew Michelmore in an attempt to fly
<<<<<<< HEAD
Vishal Raj from india(beginner)
=======
prajesh_pixelburn
Gautham P Krishnan
>>>>>>> 176e8b88
<|MERGE_RESOLUTION|>--- conflicted
+++ resolved
@@ -128,9 +128,6 @@
 Nick Restivo - Hello from Georgia Tech! (10/8/2019)
 Randy Mackay from Xiamen
 Andrew Michelmore in an attempt to fly
-<<<<<<< HEAD
 Vishal Raj from india(beginner)
-=======
 prajesh_pixelburn
-Gautham P Krishnan
->>>>>>> 176e8b88
+Gautham P Krishnan