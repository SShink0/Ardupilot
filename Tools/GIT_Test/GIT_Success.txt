﻿This file is for new developers to try their first git commit on!

Follow the instructions in the APM wiki to get your name added to the
list below

----------------
Test Developer ...

Chris Anderson
Phil Cole after following the instructions explicitly.
Craig Elder was here.
Andreas Antonopoulos wuz'ere
Robert Lefebvre, unconfuzzled his clone.
Olivier check test
Phil Rowse was here :)
Nils Hogberg (Vizual54) testing
Linus Penzlien 
Hazy
Benoit GRUSON
Dario Lindo Andres
George Zogopoulos Papaliakos, struggling with Git
Hao Zhou
Shingo Matsuura (assignment)
Murata Katsutoshi, Yoseijyuku-Sei.
Hiroshi Kitaoka
Yu Kuwahara (assignment)(2nd trial)
Ikegami Atsushi
Eiji Aoki
Kazutaka Ozawa
Kunihiro Yoshida
Yasuhide Horiuchi
Tatsuya Yamaguchi
Kenji Koseki
Shinya Oda
Kouichi Nakajima
Yuki Yoshioka
Takanobu Minoshima
Yuki Miyama
Masahiro Saegusa
Fumikatsu Murozaki
Yuta Yoshinuma
Yasuyuki Suzuki
Koji Hosaka
Mitsuhiro Komiya
Eduardo Caceres (eduherminio)
steven test
Fnoop hello :)
Yuichiro Shibata
Tsuyoshi Kawamura (retry)
Natsuki Matsuda
Isamu Tamura(retry 4)
Sumiaki Takemoto
Kinuyo Irie
Gregory Dzhezyan
Rahul Nunna
Ryutaro Yoshida
Carlos Bravo (MAC)
Hiro test
Shinya Fujimura
Hiroyuki Kuratsune
Noriyoshi Tanaka
Takeshi Matsumoto
Makito Seki
Kamia Umefune
Ryunosuke Kuninobu
Kenta Asaishi
LZM
Isamu Ishiguro
Naoya Sato
Brian Ankeny
Opemipo Ogunkola saying Hi from Nigeria!
Nishchay Agrawal 
Akash Nair
Borys Tymchenko (spsancti)
Mahtab Sandhu(ma8sa)
Vedarth Sharma (Working on rtl)
Kim Nguyen
Shaunaq Narindra
Adhita Selvaraj
Guilherme Sousa
Thomas Hehn (tomsal)
Anastasia Solari (solarblue)
<<<<<<< HEAD
Quan Nguyen
=======
Quan Nguyen
Kotaro Iochi
>>>>>>> eb61bb86
<|MERGE_RESOLUTION|>--- conflicted
+++ resolved
@@ -80,9 +80,5 @@
 Guilherme Sousa
 Thomas Hehn (tomsal)
 Anastasia Solari (solarblue)
-<<<<<<< HEAD
 Quan Nguyen
-=======
-Quan Nguyen
-Kotaro Iochi
->>>>>>> eb61bb86
+Kotaro Iochi