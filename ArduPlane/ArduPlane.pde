--- conflicted
+++ resolved
@@ -1505,21 +1505,6 @@
                 set_flight_stage(AP_SpdHgtControl::FLIGHT_LAND_FINAL);
             } else if (mission.get_current_nav_cmd().id == MAV_CMD_NAV_LAND) {
                 set_flight_stage(AP_SpdHgtControl::FLIGHT_LAND_APPROACH);
-                if (auto_state.land_complete == true) {
-                    set_flight_stage(AP_SpdHgtControl::FLIGHT_LAND_FINAL);
-                }
-                else if (!is_flying()) {
-                    // crash detected. Disable throttle for safety and to protect ESC over-current
-<<<<<<< HEAD
-                    gcs_send_text_P(SEVERITY_HIGH, PSTR("CRASH DETECTED!!!"));
-=======
->>>>>>> cd35b06e
-                    auto_state.land_complete = true;
-                    set_flight_stage(AP_SpdHgtControl::FLIGHT_LAND_FINAL);
-                }
-                else {
-                    set_flight_stage(AP_SpdHgtControl::FLIGHT_LAND_APPROACH);
-                }
             } else {
                 set_flight_stage(AP_SpdHgtControl::FLIGHT_NORMAL);
             }
