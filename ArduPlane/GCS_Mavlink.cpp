#include "GCS_Mavlink.h"

#include "Plane.h"

MAV_TYPE GCS_Plane::frame_type() const
{
#if HAL_QUADPLANE_ENABLED
    return plane.quadplane.get_mav_type();
#else
    return MAV_TYPE_FIXED_WING;
#endif
}

MAV_MODE GCS_MAVLINK_Plane::base_mode() const
{
    uint8_t _base_mode = MAV_MODE_FLAG_CUSTOM_MODE_ENABLED;

    // work out the base_mode. This value is not very useful
    // for APM, but we calculate it as best we can so a generic
    // MAVLink enabled ground station can work out something about
    // what the MAV is up to. The actual bit values are highly
    // ambiguous for most of the APM flight modes. In practice, you
    // only get useful information from the custom_mode, which maps to
    // the APM flight mode and has a well defined meaning in the
    // ArduPlane documentation
    switch (plane.control_mode->mode_number()) {
    case Mode::Number::MANUAL:
    case Mode::Number::TRAINING:
    case Mode::Number::ACRO:
#if HAL_QUADPLANE_ENABLED
    case Mode::Number::QACRO:
        _base_mode = MAV_MODE_FLAG_MANUAL_INPUT_ENABLED;
        break;
#endif
    case Mode::Number::STABILIZE:
    case Mode::Number::FLY_BY_WIRE_A:
    case Mode::Number::AUTOTUNE:
    case Mode::Number::FLY_BY_WIRE_B:
#if HAL_QUADPLANE_ENABLED
    case Mode::Number::QSTABILIZE:
    case Mode::Number::QHOVER:
    case Mode::Number::QLOITER:
    case Mode::Number::QLAND:
#if QAUTOTUNE_ENABLED
    case Mode::Number::QAUTOTUNE:
#endif
#endif  // HAL_QUADPLANE_ENABLED
    case Mode::Number::CRUISE:
        _base_mode = MAV_MODE_FLAG_STABILIZE_ENABLED;
        break;
    case Mode::Number::AUTO:
    case Mode::Number::RTL:
    case Mode::Number::LOITER:
    case Mode::Number::THERMAL:
    case Mode::Number::AVOID_ADSB:
    case Mode::Number::GUIDED:
    case Mode::Number::CIRCLE:
    case Mode::Number::TAKEOFF:
#if HAL_QUADPLANE_ENABLED
    case Mode::Number::QRTL:
<<<<<<< HEAD
=======
#endif
        _base_mode = MAV_MODE_FLAG_GUIDED_ENABLED |
                     MAV_MODE_FLAG_STABILIZE_ENABLED;
        // note that MAV_MODE_FLAG_AUTO_ENABLED does not match what
        // APM does in any mode, as that is defined as "system finds its own goal
        // positions", which APM does not currently do
        break;
>>>>>>> 5b0f1b17
    case Mode::Number::INITIALISING:
        break;
    }

    if (!plane.training_manual_pitch || !plane.training_manual_roll) {
        _base_mode |= MAV_MODE_FLAG_STABILIZE_ENABLED;        
    }

    if (plane.control_mode != &plane.mode_manual && plane.control_mode != &plane.mode_initializing) {
        // stabiliser of some form is enabled
        _base_mode |= MAV_MODE_FLAG_STABILIZE_ENABLED;
    }

    if (plane.g.stick_mixing != STICK_MIXING_DISABLED && plane.control_mode != &plane.mode_initializing) {
        if ((plane.g.stick_mixing != STICK_MIXING_VTOL_YAW) || (plane.control_mode == &plane.mode_auto)) {
            // all modes except INITIALISING have some form of manual
            // override if stick mixing is enabled
            _base_mode |= MAV_MODE_FLAG_MANUAL_INPUT_ENABLED;
        }
    }

    // we are armed if we are not initialising
    if (plane.control_mode != &plane.mode_initializing && plane.arming.is_armed()) {
        _base_mode |= MAV_MODE_FLAG_SAFETY_ARMED;
    }

    // indicate we have set a custom mode
    _base_mode |= MAV_MODE_FLAG_CUSTOM_MODE_ENABLED;

    return (MAV_MODE)_base_mode;
}

uint32_t GCS_Plane::custom_mode() const
{
    return plane.control_mode->mode_number();
}

MAV_STATE GCS_MAVLINK_Plane::vehicle_system_status() const
{
    if (plane.control_mode == &plane.mode_initializing) {
        return MAV_STATE_CALIBRATING;
    }
    if (plane.any_failsafe_triggered()) {
        return MAV_STATE_CRITICAL;
    }
    if (plane.crash_state.is_crashed) {
        return MAV_STATE_EMERGENCY;
    }
    if (plane.is_flying()) {
        return MAV_STATE_ACTIVE;
    }

    return MAV_STATE_STANDBY;
}


void GCS_MAVLINK_Plane::send_attitude() const
{
    const AP_AHRS &ahrs = AP::ahrs();

    float r = ahrs.roll;
    float p = ahrs.pitch;
    float y = ahrs.yaw;

    if (!(plane.g2.flight_options & FlightOptions::GCS_REMOVE_TRIM_PITCH_CD)) {
        p -= radians(plane.g.pitch_trim_cd * 0.01f);
    }

#if HAL_QUADPLANE_ENABLED
    if (plane.quadplane.show_vtol_view()) {
        r = plane.quadplane.ahrs_view->roll;
        p = plane.quadplane.ahrs_view->pitch;
        y = plane.quadplane.ahrs_view->yaw;
    }
#endif

    const Vector3f &omega = ahrs.get_gyro();
    mavlink_msg_attitude_send(
        chan,
        millis(),
        r,
        p,
        y,
        omega.x,
        omega.y,
        omega.z);
}

void GCS_MAVLINK_Plane::send_aoa_ssa()
{
    AP_AHRS &ahrs = AP::ahrs();

    mavlink_msg_aoa_ssa_send(
        chan,
        micros(),
        ahrs.getAOA(),
        ahrs.getSSA());
}

void GCS_MAVLINK_Plane::send_nav_controller_output() const
{
    if (plane.control_mode == &plane.mode_manual) {
        return;
    }
#if HAL_QUADPLANE_ENABLED
    const QuadPlane &quadplane = plane.quadplane;
    if (quadplane.show_vtol_view()) {
        const Vector3f &targets = quadplane.attitude_control->get_att_target_euler_cd();
        bool wp_nav_valid = quadplane.using_wp_nav();

        mavlink_msg_nav_controller_output_send(
            chan,
            targets.x * 0.01,
            targets.y * 0.01,
            targets.z * 0.01,
            wp_nav_valid ? quadplane.wp_nav->get_wp_bearing_to_destination() : 0,
            wp_nav_valid ? MIN(quadplane.wp_nav->get_wp_distance_to_destination() * 0.01, UINT16_MAX) : 0,
            (plane.control_mode != &plane.mode_qstabilize) ? quadplane.pos_control->get_pos_error_z_cm() * 0.01 : 0,
            plane.airspeed_error * 100,
            wp_nav_valid ? quadplane.wp_nav->crosstrack_error() : 0);
        return;
    }
#endif
    {
        const AP_Navigation *nav_controller = plane.nav_controller;
        mavlink_msg_nav_controller_output_send(
            chan,
            plane.nav_roll_cd * 0.01,
            plane.nav_pitch_cd * 0.01,
            nav_controller->nav_bearing_cd() * 0.01,
            nav_controller->target_bearing_cd() * 0.01,
            MIN(plane.auto_state.wp_distance, UINT16_MAX),
            plane.altitude_error_cm * 0.01,
            plane.airspeed_error * 100,
            nav_controller->crosstrack_error());
    }
}

void GCS_MAVLINK_Plane::send_position_target_global_int()
{
    if (plane.control_mode == &plane.mode_manual) {
        return;
    }
    Location &next_WP_loc = plane.next_WP_loc;
    static constexpr uint16_t POSITION_TARGET_TYPEMASK_LAST_BYTE = 0xF000;
    static constexpr uint16_t TYPE_MASK = POSITION_TARGET_TYPEMASK_VX_IGNORE | POSITION_TARGET_TYPEMASK_VY_IGNORE | POSITION_TARGET_TYPEMASK_VZ_IGNORE |
                                          POSITION_TARGET_TYPEMASK_AX_IGNORE | POSITION_TARGET_TYPEMASK_AY_IGNORE | POSITION_TARGET_TYPEMASK_AZ_IGNORE |
                                          POSITION_TARGET_TYPEMASK_YAW_IGNORE | POSITION_TARGET_TYPEMASK_YAW_RATE_IGNORE | POSITION_TARGET_TYPEMASK_LAST_BYTE;
    mavlink_msg_position_target_global_int_send(
        chan,
        AP_HAL::millis(), // time_boot_ms
        MAV_FRAME_GLOBAL, // targets are always global altitude
        TYPE_MASK, // ignore everything except the x/y/z components
        next_WP_loc.lat, // latitude as 1e7
        next_WP_loc.lng, // longitude as 1e7
        next_WP_loc.alt * 0.01f, // altitude is sent as a float
        0.0f, // vx
        0.0f, // vy
        0.0f, // vz
        0.0f, // afx
        0.0f, // afy
        0.0f, // afz
        0.0f, // yaw
        0.0f); // yaw_rate
}


float GCS_MAVLINK_Plane::vfr_hud_airspeed() const
{
    // airspeed sensors are best.  While the AHRS airspeed_estimate
    // will use an airspeed sensor, that value is constrained by the
    // ground speed.  When reporting we should send the true airspeed
    // value if possible:
    if (plane.airspeed.enabled() && plane.airspeed.healthy()) {
        return plane.airspeed.get_airspeed();
    }

    // airspeed estimates are OK:
    float aspeed;
    if (AP::ahrs().airspeed_estimate(aspeed)) {
        return aspeed;
    }

    // lying is worst:
    return 0;
}

int16_t GCS_MAVLINK_Plane::vfr_hud_throttle() const
{
    return plane.throttle_percentage();
}

float GCS_MAVLINK_Plane::vfr_hud_climbrate() const
{
#if HAL_SOARING_ENABLED
    if (plane.g2.soaring_controller.is_active()) {
        return plane.g2.soaring_controller.get_vario_reading();
    }
#endif
    return AP::baro().get_climb_rate();
}

void GCS_MAVLINK_Plane::send_wind() const
{
    const Vector3f wind = AP::ahrs().wind_estimate();
    mavlink_msg_wind_send(
        chan,
        degrees(atan2f(-wind.y, -wind.x)), // use negative, to give
                                          // direction wind is coming from
        wind.length(),
        wind.z);
}

// sends a single pid info over the provided channel
void GCS_MAVLINK_Plane::send_pid_info(const AP_Logger::PID_Info *pid_info,
                          const uint8_t axis, const float achieved)
{
    if (pid_info == nullptr) {
        return;
    }
    if (!HAVE_PAYLOAD_SPACE(chan, PID_TUNING)) {
        return;
    }
     mavlink_msg_pid_tuning_send(chan, axis,
                                 pid_info->target,
                                 achieved,
                                 pid_info->FF,
                                 pid_info->P,
                                 pid_info->I,
                                 pid_info->D,
                                 pid_info->slew_rate,
                                 pid_info->Dmod);
}

/*
  send PID tuning message
 */
void GCS_MAVLINK_Plane::send_pid_tuning()
{
    if (plane.control_mode == &plane.mode_manual) {
        // no PIDs should be used in manual
        return;
    }

    const Parameters &g = plane.g;

    const AP_Logger::PID_Info *pid_info;
    if (g.gcs_pid_mask & TUNING_BITS_ROLL) {
        pid_info = &plane.rollController.get_pid_info();
#if HAL_QUADPLANE_ENABLED
        if (plane.quadplane.in_vtol_mode()) {
            pid_info = &plane.quadplane.attitude_control->get_rate_roll_pid().get_pid_info();
        }
#endif
        send_pid_info(pid_info, PID_TUNING_ROLL, pid_info->actual);
    }
    if (g.gcs_pid_mask & TUNING_BITS_PITCH) {
        pid_info = &plane.pitchController.get_pid_info();
#if HAL_QUADPLANE_ENABLED
        if (plane.quadplane.in_vtol_mode()) {
            pid_info = &plane.quadplane.attitude_control->get_rate_pitch_pid().get_pid_info();
        }
#endif
        send_pid_info(pid_info, PID_TUNING_PITCH, pid_info->actual);
    }
    if (g.gcs_pid_mask & TUNING_BITS_YAW) {
        pid_info = &plane.yawController.get_pid_info();
#if HAL_QUADPLANE_ENABLED
        if (plane.quadplane.in_vtol_mode()) {
            pid_info = &plane.quadplane.attitude_control->get_rate_yaw_pid().get_pid_info();
        }
#endif
        send_pid_info(pid_info, PID_TUNING_YAW, pid_info->actual);
    }
    if (g.gcs_pid_mask & TUNING_BITS_STEER) {
        pid_info = &plane.steerController.get_pid_info();
        send_pid_info(pid_info, PID_TUNING_STEER, pid_info->actual);
    }
    if ((g.gcs_pid_mask & TUNING_BITS_LAND) && (plane.flight_stage == AP_Vehicle::FixedWing::FLIGHT_LAND)) {
        AP_AHRS &ahrs = AP::ahrs();
        const Vector3f &gyro = ahrs.get_gyro();
        send_pid_info(plane.landing.get_pid_info(), PID_TUNING_LANDING, degrees(gyro.z));
    }
#if HAL_QUADPLANE_ENABLED
    if (g.gcs_pid_mask & TUNING_BITS_ACCZ && plane.quadplane.in_vtol_mode()) {
        pid_info = &plane.quadplane.pos_control->get_accel_z_pid().get_pid_info();
        send_pid_info(pid_info, PID_TUNING_ACCZ, pid_info->actual);
    }
#endif
 }

uint8_t GCS_MAVLINK_Plane::sysid_my_gcs() const
{
    return plane.g.sysid_my_gcs;
}
bool GCS_MAVLINK_Plane::sysid_enforce() const
{
    return plane.g2.sysid_enforce;
}

uint32_t GCS_MAVLINK_Plane::telem_delay() const
{
    return (uint32_t)(plane.g.telem_delay);
}

// try to send a message, return false if it won't fit in the serial tx buffer
bool GCS_MAVLINK_Plane::try_send_message(enum ap_message id)
{
    switch (id) {

    case MSG_SERVO_OUT:
        // unused
        break;

    case MSG_TERRAIN:
#if AP_TERRAIN_AVAILABLE
        CHECK_PAYLOAD_SIZE(TERRAIN_REQUEST);
        plane.terrain.send_request(chan);
#endif
        break;

    case MSG_WIND:
        CHECK_PAYLOAD_SIZE(WIND);
        send_wind();
        break;

    case MSG_ADSB_VEHICLE:
#if HAL_ADSB_ENABLED
        CHECK_PAYLOAD_SIZE(ADSB_VEHICLE);
        plane.adsb.send_adsb_vehicle(chan);
#endif
        break;

    case MSG_AOA_SSA:
        CHECK_PAYLOAD_SIZE(AOA_SSA);
        send_aoa_ssa();
        break;
    case MSG_LANDING:
        plane.landing.send_landing_message(chan);
        break;
    default:
        return GCS_MAVLINK::try_send_message(id);
    }
    return true;
}


/*
  default stream rates to 1Hz
 */
const AP_Param::GroupInfo GCS_MAVLINK_Parameters::var_info[] = {
    // @Param: RAW_SENS
    // @DisplayName: Raw sensor stream rate
    // @Description: Raw sensor stream rate to ground station
    // @Units: Hz
    // @Range: 0 50
    // @Increment: 1
    // @User: Advanced
    AP_GROUPINFO("RAW_SENS", 0, GCS_MAVLINK_Parameters, streamRates[0],  1),

    // @Param: EXT_STAT
    // @DisplayName: Extended status stream rate to ground station
    // @Description: Extended status stream rate to ground station
    // @Units: Hz
    // @Range: 0 50
    // @Increment: 1
    // @User: Advanced
    AP_GROUPINFO("EXT_STAT", 1, GCS_MAVLINK_Parameters, streamRates[1],  1),

    // @Param: RC_CHAN
    // @DisplayName: RC Channel stream rate to ground station
    // @Description: RC Channel stream rate to ground station
    // @Units: Hz
    // @Range: 0 50
    // @Increment: 1
    // @User: Advanced
    AP_GROUPINFO("RC_CHAN",  2, GCS_MAVLINK_Parameters, streamRates[2],  1),

    // @Param: RAW_CTRL
    // @DisplayName: Raw Control stream rate to ground station
    // @Description: Raw Control stream rate to ground station
    // @Units: Hz
    // @Range: 0 50
    // @Increment: 1
    // @User: Advanced
    AP_GROUPINFO("RAW_CTRL", 3, GCS_MAVLINK_Parameters, streamRates[3],  1),

    // @Param: POSITION
    // @DisplayName: Position stream rate to ground station
    // @Description: Position stream rate to ground station
    // @Units: Hz
    // @Range: 0 50
    // @Increment: 1
    // @User: Advanced
    AP_GROUPINFO("POSITION", 4, GCS_MAVLINK_Parameters, streamRates[4],  1),

    // @Param: EXTRA1
    // @DisplayName: Extra data type 1 stream rate to ground station
    // @Description: Extra data type 1 stream rate to ground station
    // @Units: Hz
    // @Range: 0 50
    // @Increment: 1
    // @User: Advanced
    AP_GROUPINFO("EXTRA1",   5, GCS_MAVLINK_Parameters, streamRates[5],  1),

    // @Param: EXTRA2
    // @DisplayName: Extra data type 2 stream rate to ground station
    // @Description: Extra data type 2 stream rate to ground station
    // @Units: Hz
    // @Range: 0 50
    // @Increment: 1
    // @User: Advanced
    AP_GROUPINFO("EXTRA2",   6, GCS_MAVLINK_Parameters, streamRates[6],  1),

    // @Param: EXTRA3
    // @DisplayName: Extra data type 3 stream rate to ground station
    // @Description: Extra data type 3 stream rate to ground station
    // @Units: Hz
    // @Range: 0 50
    // @Increment: 1
    // @User: Advanced
    AP_GROUPINFO("EXTRA3",   7, GCS_MAVLINK_Parameters, streamRates[7],  1),

    // @Param: PARAMS
    // @DisplayName: Parameter stream rate to ground station
    // @Description: Parameter stream rate to ground station
    // @Units: Hz
    // @Range: 0 50
    // @Increment: 1
    // @User: Advanced
    AP_GROUPINFO("PARAMS",   8, GCS_MAVLINK_Parameters, streamRates[8],  10),

    // @Param: ADSB
    // @DisplayName: ADSB stream rate to ground station
    // @Description: ADSB stream rate to ground station
    // @Units: Hz
    // @Range: 0 50
    // @Increment: 1
    // @User: Advanced
    AP_GROUPINFO("ADSB",   9, GCS_MAVLINK_Parameters, streamRates[9],  5),
    AP_GROUPEND
};

static const ap_message STREAM_RAW_SENSORS_msgs[] = {
    MSG_RAW_IMU,
    MSG_SCALED_IMU2,
    MSG_SCALED_IMU3,
    MSG_SCALED_PRESSURE,
    MSG_SCALED_PRESSURE2,
    MSG_SCALED_PRESSURE3,
};
static const ap_message STREAM_EXTENDED_STATUS_msgs[] = {
    MSG_SYS_STATUS,
    MSG_POWER_STATUS,
    MSG_MCU_STATUS,
    MSG_MEMINFO,
    MSG_CURRENT_WAYPOINT,
    MSG_GPS_RAW,
    MSG_GPS_RTK,
    MSG_GPS2_RAW,
    MSG_GPS2_RTK,
    MSG_NAV_CONTROLLER_OUTPUT,
    MSG_FENCE_STATUS,
    MSG_POSITION_TARGET_GLOBAL_INT,
};
static const ap_message STREAM_POSITION_msgs[] = {
    MSG_LOCATION,
    MSG_LOCAL_POSITION
};
static const ap_message STREAM_RAW_CONTROLLER_msgs[] = {
    MSG_SERVO_OUT,
};
static const ap_message STREAM_RC_CHANNELS_msgs[] = {
    MSG_SERVO_OUTPUT_RAW,
    MSG_RC_CHANNELS,
    MSG_RC_CHANNELS_RAW, // only sent on a mavlink1 connection
};
static const ap_message STREAM_EXTRA1_msgs[] = {
    MSG_ATTITUDE,
    MSG_SIMSTATE,
    MSG_AHRS2,
    MSG_RPM,
    MSG_AOA_SSA,
    MSG_PID_TUNING,
    MSG_LANDING,
    MSG_ESC_TELEMETRY,
    MSG_EFI_STATUS,
};
static const ap_message STREAM_EXTRA2_msgs[] = {
    MSG_VFR_HUD
};
static const ap_message STREAM_EXTRA3_msgs[] = {
    MSG_AHRS,
    MSG_HWSTATUS,
    MSG_WIND,
    MSG_RANGEFINDER,
    MSG_DISTANCE_SENSOR,
    MSG_SYSTEM_TIME,
#if AP_TERRAIN_AVAILABLE
    MSG_TERRAIN,
#endif
    MSG_BATTERY2,
    MSG_BATTERY_STATUS,
    MSG_MOUNT_STATUS,
    MSG_OPTICAL_FLOW,
    MSG_GIMBAL_REPORT,
    MSG_MAG_CAL_REPORT,
    MSG_MAG_CAL_PROGRESS,
    MSG_EKF_STATUS_REPORT,
    MSG_VIBRATION,
};
static const ap_message STREAM_PARAMS_msgs[] = {
    MSG_NEXT_PARAM
};
static const ap_message STREAM_ADSB_msgs[] = {
    MSG_ADSB_VEHICLE
};

const struct GCS_MAVLINK::stream_entries GCS_MAVLINK::all_stream_entries[] = {
    MAV_STREAM_ENTRY(STREAM_RAW_SENSORS),
    MAV_STREAM_ENTRY(STREAM_EXTENDED_STATUS),
    MAV_STREAM_ENTRY(STREAM_POSITION),
    MAV_STREAM_ENTRY(STREAM_RAW_CONTROLLER),
    MAV_STREAM_ENTRY(STREAM_RC_CHANNELS),
    MAV_STREAM_ENTRY(STREAM_EXTRA1),
    MAV_STREAM_ENTRY(STREAM_EXTRA2),
    MAV_STREAM_ENTRY(STREAM_EXTRA3),
    MAV_STREAM_ENTRY(STREAM_PARAMS),
    MAV_STREAM_ENTRY(STREAM_ADSB),
    MAV_STREAM_TERMINATOR // must have this at end of stream_entries
};

/*
  handle a request to switch to guided mode. This happens via a
  callback from handle_mission_item()
 */
bool GCS_MAVLINK_Plane::handle_guided_request(AP_Mission::Mission_Command &cmd)
{
    if (plane.control_mode != &plane.mode_guided) {
        // only accept position updates when in GUIDED mode
        return false;
    }
    plane.guided_WP_loc = cmd.content.location;
    
    // add home alt if needed
    if (plane.guided_WP_loc.relative_alt) {
        plane.guided_WP_loc.alt += plane.home.alt;
        plane.guided_WP_loc.relative_alt = 0;
    }

    plane.set_guided_WP();
    return true;
}

/*
  handle a request to change current WP altitude. This happens via a
  callback from handle_mission_item()
 */
void GCS_MAVLINK_Plane::handle_change_alt_request(AP_Mission::Mission_Command &cmd)
{
    plane.next_WP_loc.alt = cmd.content.location.alt;
    if (cmd.content.location.relative_alt) {
        plane.next_WP_loc.alt += plane.home.alt;
    }
    plane.next_WP_loc.relative_alt = false;
    plane.next_WP_loc.terrain_alt = cmd.content.location.terrain_alt;
    plane.reset_offset_altitude();
}


MAV_RESULT GCS_MAVLINK_Plane::handle_command_preflight_calibration(const mavlink_command_long_t &packet)
{
    plane.in_calibration = true;
    MAV_RESULT ret = GCS_MAVLINK::handle_command_preflight_calibration(packet);
    plane.in_calibration = false;

    return ret;
}

MAV_RESULT GCS_MAVLINK_Plane::_handle_command_preflight_calibration(const mavlink_command_long_t &packet)
{
    if (is_equal(packet.param4,1.0f)) {
        if (plane.trim_radio()) {
            return MAV_RESULT_ACCEPTED;
        } else {
            return MAV_RESULT_FAILED;
        }
    }

    return GCS_MAVLINK::_handle_command_preflight_calibration(packet);
}

void GCS_MAVLINK_Plane::packetReceived(const mavlink_status_t &status,
                                       const mavlink_message_t &msg)
{
#if HAL_ADSB_ENABLED
    plane.avoidance_adsb.handle_msg(msg);
#endif
    GCS_MAVLINK::packetReceived(status, msg);
}


bool GCS_MAVLINK_Plane::set_home_to_current_location(bool _lock)
{
    if (!plane.set_home_persistently(AP::gps().location())) {
        return false;
    }
    if (_lock) {
        AP::ahrs().lock_home();
    }
    return true;
}
bool GCS_MAVLINK_Plane::set_home(const Location& loc, bool _lock)
{
    if (!AP::ahrs().set_home(loc)) {
        return false;
    }
    if (_lock) {
        AP::ahrs().lock_home();
    }
    return true;
}

MAV_RESULT GCS_MAVLINK_Plane::handle_command_int_do_reposition(const mavlink_command_int_t &packet)
{
    // sanity check location
    if (!check_latlng(packet.x, packet.y)) {
        return MAV_RESULT_DENIED;
    }

    Location requested_position {};
    requested_position.lat = packet.x;
    requested_position.lng = packet.y;

    if (fabsf(packet.z) > LOCATION_ALT_MAX_M) {
        return MAV_RESULT_DENIED;
    }
    Location::AltFrame frame;
    if (!mavlink_coordinate_frame_to_location_alt_frame((MAV_FRAME)packet.frame, frame)) {
        return MAV_RESULT_DENIED; // failed as the location is not valid
    }
    requested_position.set_alt_cm((int32_t)(packet.z * 100.0f), frame);

    if (is_zero(packet.param4)) {
        requested_position.loiter_ccw = 0;
    } else {
        requested_position.loiter_ccw = 1;
    }

    if (requested_position.sanitize(plane.current_loc)) {
        // if the location wasn't already sane don't load it
        return MAV_RESULT_DENIED;
    }

    // location is valid load and set
    if (((int32_t)packet.param2 & MAV_DO_REPOSITION_FLAGS_CHANGE_MODE) ||
        (plane.control_mode == &plane.mode_guided)) {
        plane.set_mode(plane.mode_guided, ModeReason::GCS_COMMAND);
        plane.guided_WP_loc = requested_position;

        // add home alt if needed
        if (plane.guided_WP_loc.relative_alt) {
            plane.guided_WP_loc.alt += plane.home.alt;
            plane.guided_WP_loc.relative_alt = 0;
        }

        plane.set_guided_WP();

        return MAV_RESULT_ACCEPTED;
    }
    return MAV_RESULT_FAILED;
}

// these are GUIDED mode commands that are RATE or slew enabled, so you can have more powerful control than default controls.
MAV_RESULT GCS_MAVLINK_Plane::handle_command_int_guided_slew_commands(const mavlink_command_int_t &packet)
{
  switch(packet.command) {
    
#if OFFBOARD_GUIDED == ENABLED
    case MAV_CMD_GUIDED_CHANGE_SPEED: {
        // command is only valid in guided mode
        if (plane.control_mode != &plane.mode_guided) {
            return MAV_RESULT_FAILED;
        }

         // only airspeed commands are supported right now...
        if (int(packet.param1) != SPEED_TYPE_AIRSPEED) {  // since SPEED_TYPE is int in range 0-1 and packet.param1 is a *float* this works.
            return MAV_RESULT_DENIED;
        }

         // reject airspeeds that are outside of the tuning envelope
        if (packet.param2 > plane.aparm.airspeed_max || packet.param2 < plane.aparm.airspeed_min) {
            return MAV_RESULT_DENIED;
        }

         // no need to process any new packet/s with the
         //  same airspeed any further, if we are already doing it.
        float new_target_airspeed_cm = packet.param2 * 100;
        if ( is_equal(new_target_airspeed_cm,plane.guided_state.target_airspeed_cm)) { 
            return MAV_RESULT_ACCEPTED;
        }
        plane.guided_state.target_airspeed_cm = new_target_airspeed_cm;
        plane.guided_state.target_airspeed_time_ms = AP_HAL::millis();

         if (is_zero(packet.param3)) {
            // the user wanted /maximum acceleration, pick a large value as close enough
            plane.guided_state.target_airspeed_accel = 1000.0f;
        } else {
            plane.guided_state.target_airspeed_accel = fabsf(packet.param3);
        }

         // assign an acceleration direction
        if (plane.guided_state.target_airspeed_cm < plane.target_airspeed_cm) {
            plane.guided_state.target_airspeed_accel *= -1.0f;
        }
        return MAV_RESULT_ACCEPTED;
    }

     case MAV_CMD_GUIDED_CHANGE_ALTITUDE: {
        // command is only valid in guided
        if (plane.control_mode != &plane.mode_guided) {
            return MAV_RESULT_FAILED;
        }

        // disallow default value of -1 and dangerous value of zero
        if (is_equal(packet.z, -1.0f) || is_equal(packet.z, 0.0f)){
            return MAV_RESULT_DENIED;
        }

         // the requested alt data might be relative or absolute
        float new_target_alt = packet.z * 100;
        float new_target_alt_rel = packet.z * 100 + plane.home.alt;

         // only global/relative/terrain frames are supported
        switch(packet.frame) {
            case MAV_FRAME_GLOBAL_RELATIVE_ALT: {
                if   (is_equal(plane.guided_state.target_alt,new_target_alt_rel) ) { // compare two floats as near-enough
                    // no need to process any new packet/s with the same ALT any further, if we are already doing it.
                    return MAV_RESULT_ACCEPTED;
                }
                plane.guided_state.target_alt = new_target_alt_rel;
                break;
            }
            case MAV_FRAME_GLOBAL: {
                if   (is_equal(plane.guided_state.target_alt,new_target_alt) ) {  // compare two floats as near-enough
                    // no need to process any new packet/s with the same ALT any further, if we are already doing it.
                    return MAV_RESULT_ACCEPTED;
                }
                plane.guided_state.target_alt = new_target_alt;
                break;
            }
            default:
                //  MAV_RESULT_DENIED  means Command is invalid (is supported but has invalid parameters).
                return MAV_RESULT_DENIED;
        }

        plane.guided_state.target_alt_frame = packet.frame;
        plane.guided_state.last_target_alt = plane.current_loc.alt; // FIXME: Reference frame is not corrected for here
        plane.guided_state.target_alt_time_ms = AP_HAL::millis();

        if (is_zero(packet.param3)) {
            // the user wanted /maximum acceleration, pick a large value as close enough
            plane.guided_state.target_alt_accel = 1000.0;
        } else {
            plane.guided_state.target_alt_accel = fabsf(packet.param3);
        }

         // assign an acceleration direction
        if (plane.guided_state.target_alt < plane.current_loc.alt) {
            plane.guided_state.target_alt_accel *= -1.0f;
        }
        return MAV_RESULT_ACCEPTED;
    }

     case MAV_CMD_GUIDED_CHANGE_HEADING: {

        // command is only valid in guided mode
        if (plane.control_mode != &plane.mode_guided) {
            return MAV_RESULT_FAILED;
        }

         // don't accept packets outside of [0-360] degree range
        if (packet.param2 < 0.0f || packet.param2 >= 360.0f) {
            return MAV_RESULT_DENIED;
        }

        float new_target_heading = radians(wrap_180(packet.param2));

        // if packet is requesting us to go to the heading we are already going to, we-re already on it.
        if ( (is_equal(new_target_heading,plane.guided_state.target_heading))) { // compare two floats as near-enough
            return MAV_RESULT_ACCEPTED;
        }

        // course over ground
        if ( int(packet.param1) == HEADING_TYPE_COURSE_OVER_GROUND) { // compare as nearest int
            plane.guided_state.target_heading_type = GUIDED_HEADING_COG;
            plane.prev_WP_loc = plane.current_loc;
        // normal vehicle heading
        } else if (int(packet.param1) == HEADING_TYPE_HEADING) { // compare as nearest int
            plane.guided_state.target_heading_type = GUIDED_HEADING_HEADING;
        } else {
            //  MAV_RESULT_DENIED  means Command is invalid (is supported but has invalid parameters).
            return MAV_RESULT_DENIED;
        }

        plane.g2.guidedHeading.reset_I();

        plane.guided_state.target_heading = new_target_heading;
        plane.guided_state.target_heading_accel_limit = MAX(packet.param3, 0.05f);
        plane.guided_state.target_heading_time_ms = AP_HAL::millis();
        return MAV_RESULT_ACCEPTED;
    }
#endif // OFFBOARD_GUIDED == ENABLED


  }
  // anything else ...
  return MAV_RESULT_UNSUPPORTED;

}

MAV_RESULT GCS_MAVLINK_Plane::handle_command_int_packet(const mavlink_command_int_t &packet)
{

    plane.Log_Write_MavCmdI(packet);

    switch(packet.command) {

    case MAV_CMD_DO_REPOSITION:
        return handle_command_int_do_reposition(packet);

    // special 'slew-enabled' guided commands here... for speed,alt, and direction commands
    case MAV_CMD_GUIDED_CHANGE_SPEED:
    case MAV_CMD_GUIDED_CHANGE_ALTITUDE:
    case MAV_CMD_GUIDED_CHANGE_HEADING:
        return handle_command_int_guided_slew_commands(packet);

    default:
        return GCS_MAVLINK::handle_command_int_packet(packet);
    }
}

MAV_RESULT GCS_MAVLINK_Plane::handle_command_long_packet(const mavlink_command_long_t &packet)
{
    switch(packet.command) {

    case MAV_CMD_DO_CHANGE_SPEED: {
        // if we're in failsafe modes (e.g., RTL, LOITER) or in pilot
        // controlled modes (e.g., MANUAL, TRAINING)
        // this command should be ignored since it comes in from GCS
        // or a companion computer:
        if ((!plane.control_mode->is_guided_mode()) &&
            (plane.control_mode != &plane.mode_auto)) {
            // failed
            return MAV_RESULT_FAILED;
        }

        AP_Mission::Mission_Command cmd;
        if (AP_Mission::mavlink_cmd_long_to_mission_cmd(packet, cmd) != MAV_MISSION_ACCEPTED) {
            return MAV_RESULT_DENIED;
        }
        if (plane.do_change_speed(cmd)) {
            return MAV_RESULT_ACCEPTED;
        }
        return MAV_RESULT_FAILED;
    }

    case MAV_CMD_NAV_LOITER_UNLIM:
        plane.set_mode(plane.mode_loiter, ModeReason::GCS_COMMAND);
        return MAV_RESULT_ACCEPTED;

    case MAV_CMD_NAV_RETURN_TO_LAUNCH:
        plane.set_mode(plane.mode_rtl, ModeReason::GCS_COMMAND);
        return MAV_RESULT_ACCEPTED;

#if HAL_QUADPLANE_ENABLED
    case MAV_CMD_NAV_TAKEOFF: {
        // user takeoff only works with quadplane code for now
        // param7 : altitude [metres]
        float takeoff_alt = packet.param7;
        if (plane.quadplane.available() && plane.quadplane.do_user_takeoff(takeoff_alt)) {
            return MAV_RESULT_ACCEPTED;
        }
        return MAV_RESULT_FAILED;
    }
#endif  // HAL_QUADPLANE_ENABLED

    case MAV_CMD_MISSION_START:
        plane.set_mode(plane.mode_auto, ModeReason::GCS_COMMAND);
        return MAV_RESULT_ACCEPTED;

    case MAV_CMD_DO_LAND_START:
        // attempt to switch to next DO_LAND_START command in the mission
        if (plane.mission.jump_to_landing_sequence()) {
            plane.set_mode(plane.mode_auto, ModeReason::GCS_COMMAND);
            return MAV_RESULT_ACCEPTED;
        }
        return MAV_RESULT_FAILED;

    case MAV_CMD_DO_GO_AROUND:
        {
            uint16_t mission_id = plane.mission.get_current_nav_cmd().id;
            bool is_in_landing = (plane.flight_stage == AP_Vehicle::FixedWing::FLIGHT_LAND) ||
                                 (mission_id == MAV_CMD_NAV_LAND) ||
                                 (mission_id == MAV_CMD_NAV_VTOL_LAND);
            if (is_in_landing) {
                // fly a user planned abort pattern if available
                if (plane.mission.jump_to_abort_landing_sequence()) {
                    return MAV_RESULT_ACCEPTED;
                }

                // only fly a fixed wing abort if we aren't doing quadplane stuff, or potentially
                // shooting a quadplane approach
#if HAL_QUADPLANE_ENABLED
                const bool attempt_go_around =
                    (!plane.quadplane.available()) ||
                    ((!plane.quadplane.in_vtol_auto()) &&
                     (!(plane.quadplane.options & QuadPlane::OPTION_MISSION_LAND_FW_APPROACH)));
#else
                const bool attempt_go_around = true;
#endif
                if (attempt_go_around) {
                    // Initiate an aborted landing. This will trigger a pitch-up and
                    // climb-out to a safe altitude holding heading then one of the
                    // following actions will occur, check for in this order:
                    // - If MAV_CMD_CONTINUE_AND_CHANGE_ALT is next command in mission,
                    //      increment mission index to execute it
                    // - else if DO_LAND_START is available, jump to it
                    // - else decrement the mission index to repeat the landing approach

                    if (!is_zero(packet.param1)) {
                        plane.auto_state.takeoff_altitude_rel_cm = packet.param1 * 100;
                    }
                    if (plane.landing.request_go_around()) {
                        plane.auto_state.next_wp_crosstrack = false;
                        return MAV_RESULT_ACCEPTED;
                    }
                }
            }
        }
        return MAV_RESULT_FAILED;

    case MAV_CMD_DO_SET_HOME: {
        // param1 : use current (1=use current location, 0=use specified location)
        // param5 : latitude
        // param6 : longitude
        // param7 : altitude (absolute)
        if (is_equal(packet.param1,1.0f)) {
            if (!plane.set_home_persistently(AP::gps().location())) {
                return MAV_RESULT_FAILED;
            }
            AP::ahrs().lock_home();
        } else {
            // ensure param1 is zero
            if (!is_zero(packet.param1)) {
                return MAV_RESULT_FAILED;
            }
            Location new_home_loc {};
            new_home_loc.lat = (int32_t)(packet.param5 * 1.0e7f);
            new_home_loc.lng = (int32_t)(packet.param6 * 1.0e7f);
            new_home_loc.alt = (int32_t)(packet.param7 * 100.0f);
            if (!set_home(new_home_loc, true)) {
                return MAV_RESULT_FAILED;
            }
        }
        if ((plane.control_mode == &plane.mode_rtl)
#if HAL_QUADPLANE_ENABLED
                || (plane.control_mode == &plane.mode_qrtl)
#endif
                                                            ) {
            // if in RTL head to the updated home location
            plane.control_mode->enter();
        }
        return MAV_RESULT_ACCEPTED;
    }

    case MAV_CMD_DO_AUTOTUNE_ENABLE:
        // param1 : enable/disable
        plane.autotune_enable(!is_zero(packet.param1));
        return MAV_RESULT_ACCEPTED;

#if PARACHUTE == ENABLED
    case MAV_CMD_DO_PARACHUTE:
        // configure or release parachute
        switch ((uint16_t)packet.param1) {
        case PARACHUTE_DISABLE:
            plane.parachute.enabled(false);
            return MAV_RESULT_ACCEPTED;
        case PARACHUTE_ENABLE:
            plane.parachute.enabled(true);
            return MAV_RESULT_ACCEPTED;
        case PARACHUTE_RELEASE:
            // treat as a manual release which performs some additional check of altitude
            if (plane.parachute.released()) {
                gcs().send_text(MAV_SEVERITY_NOTICE, "Parachute already released");
                return MAV_RESULT_FAILED;
            }
            if (!plane.parachute.enabled()) {
                gcs().send_text(MAV_SEVERITY_NOTICE, "Parachute not enabled");
                return MAV_RESULT_FAILED;
            }
            if (!plane.parachute_manual_release()) {
                return MAV_RESULT_FAILED;
            }
            return MAV_RESULT_ACCEPTED;
        default:
            break;
        }
        return MAV_RESULT_FAILED;
#endif

#if HAL_QUADPLANE_ENABLED
    case MAV_CMD_DO_MOTOR_TEST:
        // param1 : motor sequence number (a number from 1 to max number of motors on the vehicle)
        // param2 : throttle type (0=throttle percentage, 1=PWM, 2=pilot throttle channel pass-through. See MOTOR_TEST_THROTTLE_TYPE enum)
        // param3 : throttle (range depends upon param2)
        // param4 : timeout (in seconds)
        // param5 : motor count (number of motors to test in sequence)
        return plane.quadplane.mavlink_motor_test_start(chan,
                                                        (uint8_t)packet.param1,
                                                        (uint8_t)packet.param2,
                                                        (uint16_t)packet.param3,
                                                        packet.param4,
                                                        (uint8_t)packet.param5);

    case MAV_CMD_DO_VTOL_TRANSITION:
        if (!plane.quadplane.handle_do_vtol_transition((enum MAV_VTOL_STATE)packet.param1)) {
            return MAV_RESULT_FAILED;
        }
        return MAV_RESULT_ACCEPTED;
#endif

    case MAV_CMD_DO_ENGINE_CONTROL:
        if (!plane.g2.ice_control.engine_control(packet.param1, packet.param2, packet.param3)) {
            return MAV_RESULT_FAILED;
        }
        return MAV_RESULT_ACCEPTED;

    default:
        return GCS_MAVLINK::handle_command_long_packet(packet);
    }
}

void GCS_MAVLINK_Plane::handleMessage(const mavlink_message_t &msg)
{
    switch (msg.msgid) {

    case MAVLINK_MSG_ID_MANUAL_CONTROL:
    {
        if (msg.sysid != plane.g.sysid_my_gcs) {
            break; // only accept control from our gcs
        }

        mavlink_manual_control_t packet;
        mavlink_msg_manual_control_decode(&msg, &packet);

        if (packet.target != plane.g.sysid_this_mav) {
            break; // only accept messages aimed at us
        }

        uint32_t tnow = AP_HAL::millis();

        manual_override(plane.channel_roll, packet.y, 1000, 2000, tnow);
        manual_override(plane.channel_pitch, packet.x, 1000, 2000, tnow, true);
        manual_override(plane.channel_throttle, packet.z, 0, 1000, tnow);
        manual_override(plane.channel_rudder, packet.r, 1000, 2000, tnow);

        // a manual control message is considered to be a 'heartbeat'
        // from the ground station for failsafe purposes
        gcs().sysid_myggcs_seen(tnow);
        break;
    }

    case MAVLINK_MSG_ID_RADIO:
    case MAVLINK_MSG_ID_RADIO_STATUS:
    {
        handle_radio_status(msg, plane.should_log(MASK_LOG_PM));
        break;
    }

    case MAVLINK_MSG_ID_TERRAIN_DATA:
    case MAVLINK_MSG_ID_TERRAIN_CHECK:
#if AP_TERRAIN_AVAILABLE
        plane.terrain.handle_data(chan, msg);
#endif
        break;

    case MAVLINK_MSG_ID_SET_ATTITUDE_TARGET:
    {
        // Only allow companion computer (or other external controller) to
        // control attitude in GUIDED mode.  We DON'T want external control
        // in e.g., RTL, CICLE. Specifying a single mode for companion
        // computer control is more safe (even more so when using
        // FENCE_ACTION = 4 for geofence failures).
        if (plane.control_mode != &plane.mode_guided) { // don't screw up failsafes
            break; 
        }

        mavlink_set_attitude_target_t att_target;
        mavlink_msg_set_attitude_target_decode(&msg, &att_target);

        // Mappings: If any of these bits are set, the corresponding input should be ignored.
        // NOTE, when parsing the bits we invert them for easier interpretation but transport has them inverted
        // bit 1: body roll rate
        // bit 2: body pitch rate
        // bit 3: body yaw rate
        // bit 4: unknown
        // bit 5: unknown
        // bit 6: reserved
        // bit 7: throttle
        // bit 8: attitude

        // if not setting all Quaternion values, use _rate flags to indicate which fields.

        // Extract the Euler roll angle from the Quaternion.
        Quaternion q(att_target.q[0], att_target.q[1],
                att_target.q[2], att_target.q[3]);

        // NOTE: att_target.type_mask is inverted for easier interpretation
        att_target.type_mask = att_target.type_mask ^ 0xFF;

        uint8_t attitude_mask = att_target.type_mask & 0b10000111; // q plus rpy

        uint32_t now = AP_HAL::millis();
        if ((attitude_mask & 0b10000001) ||    // partial, including roll
                (attitude_mask == 0b10000000)) { // all angles
            plane.guided_state.forced_rpy_cd.x = degrees(q.get_euler_roll()) * 100.0f;

            // Update timer for external roll to the nav control
            plane.guided_state.last_forced_rpy_ms.x = now;
        }

        if ((attitude_mask & 0b10000010) ||    // partial, including pitch
                (attitude_mask == 0b10000000)) { // all angles
            plane.guided_state.forced_rpy_cd.y = degrees(q.get_euler_pitch()) * 100.0f;

            // Update timer for external pitch to the nav control
            plane.guided_state.last_forced_rpy_ms.y = now;
        }

        if ((attitude_mask & 0b10000100) ||    // partial, including yaw
                (attitude_mask == 0b10000000)) { // all angles
            plane.guided_state.forced_rpy_cd.z = degrees(q.get_euler_yaw()) * 100.0f;

            // Update timer for external yaw to the nav control
            plane.guided_state.last_forced_rpy_ms.z = now;
        }
        if (att_target.type_mask & 0b01000000) { // throttle
            plane.guided_state.forced_throttle = att_target.thrust * 100.0f;

            // Update timer for external throttle
            plane.guided_state.last_forced_throttle_ms = now;
        }

        break;
    }

    case MAVLINK_MSG_ID_SET_HOME_POSITION:
    {
        mavlink_set_home_position_t packet;
        mavlink_msg_set_home_position_decode(&msg, &packet);
        Location new_home_loc {};
        new_home_loc.lat = packet.latitude;
        new_home_loc.lng = packet.longitude;
        new_home_loc.alt = packet.altitude / 10;
        if (!set_home(new_home_loc, false)) {
            // silently fails...
            break;
        }
        break;
    }

    case MAVLINK_MSG_ID_SET_POSITION_TARGET_LOCAL_NED:
    {
        // decode packet
        mavlink_set_position_target_local_ned_t packet;
        mavlink_msg_set_position_target_local_ned_decode(&msg, &packet);

        // exit if vehicle is not in Guided mode
        if (plane.control_mode != &plane.mode_guided) {
            break;
        }

        // only local moves for now
        if (packet.coordinate_frame != MAV_FRAME_LOCAL_OFFSET_NED) {
            break;
        }

        // just do altitude for now
        plane.next_WP_loc.alt += -packet.z*100.0;
        gcs().send_text(MAV_SEVERITY_INFO, "Change alt to %.1f",
                        (double)((plane.next_WP_loc.alt - plane.home.alt)*0.01));
        
        break;
    }

    case MAVLINK_MSG_ID_SET_POSITION_TARGET_GLOBAL_INT:
    {
        // Only want to allow companion computer position control when
        // in a certain mode to avoid inadvertently sending these
        // kinds of commands when the autopilot is responding to problems
        // in modes such as RTL, CIRCLE, etc.  Specifying ONLY one mode
        // for companion computer control is more safe (provided
        // one uses the FENCE_ACTION = 4 (RTL) for geofence failures).
        if (plane.control_mode != &plane.mode_guided) {
            //don't screw up failsafes
            break;
        }

        mavlink_set_position_target_global_int_t pos_target;
        mavlink_msg_set_position_target_global_int_decode(&msg, &pos_target);
        // Unexpectedly, the mask is expecting "ones" for dimensions that should
        // be IGNORNED rather than INCLUDED.  See mavlink documentation of the
        // SET_POSITION_TARGET_GLOBAL_INT message, type_mask field.
        const uint16_t alt_mask = 0b1111111111111011; // (z mask at bit 3)
            
        bool msg_valid = true;
        AP_Mission::Mission_Command cmd = {0};
        
        if (pos_target.type_mask & alt_mask)
        {
            cmd.content.location.alt = pos_target.alt * 100;
            cmd.content.location.relative_alt = false;
            cmd.content.location.terrain_alt = false;
            switch (pos_target.coordinate_frame) 
            {
                case MAV_FRAME_GLOBAL:
                case MAV_FRAME_GLOBAL_INT:
                    break; //default to MSL altitude
                case MAV_FRAME_GLOBAL_RELATIVE_ALT_INT:
                    cmd.content.location.relative_alt = true;
                    break;
                case MAV_FRAME_GLOBAL_TERRAIN_ALT_INT:
                    cmd.content.location.relative_alt = true;
                    cmd.content.location.terrain_alt = true;
                    break;
                default:
                    gcs().send_text(MAV_SEVERITY_WARNING, "Invalid coord frame in SET_POSTION_TARGET_GLOBAL_INT");
                    msg_valid = false;
                    break;
            }    

            if (msg_valid) {
                handle_change_alt_request(cmd);
            }
        } // end if alt_mask       

        break;
    }

    case MAVLINK_MSG_ID_ADSB_VEHICLE:
    case MAVLINK_MSG_ID_UAVIONIX_ADSB_OUT_CFG:
    case MAVLINK_MSG_ID_UAVIONIX_ADSB_OUT_DYNAMIC:
    case MAVLINK_MSG_ID_UAVIONIX_ADSB_TRANSCEIVER_HEALTH_REPORT:
#if HAL_ADSB_ENABLED    
        plane.adsb.handle_message(chan, msg);
#endif
        break;

    default:
        handle_common_message(msg);
        break;
    } // end switch
} // end handle mavlink

MAV_RESULT GCS_MAVLINK_Plane::handle_command_do_set_mission_current(const mavlink_command_long_t &packet)
{
    const MAV_RESULT result = GCS_MAVLINK::handle_command_do_set_mission_current(packet);
    if (result != MAV_RESULT_ACCEPTED) {
        return result;
    }

    // if you change this you must change handle_mission_set_current
    plane.auto_state.next_wp_crosstrack = false;
    if (plane.control_mode == &plane.mode_auto && plane.mission.state() == AP_Mission::MISSION_STOPPED) {
        plane.mission.resume();
    }

    return result;
}

void GCS_MAVLINK_Plane::handle_mission_set_current(AP_Mission &mission, const mavlink_message_t &msg)
{
    // if you change this you must change handle_command_do_set_mission_current
    plane.auto_state.next_wp_crosstrack = false;
    GCS_MAVLINK::handle_mission_set_current(mission, msg);
    if (plane.control_mode == &plane.mode_auto && plane.mission.state() == AP_Mission::MISSION_STOPPED) {
        plane.mission.resume();
    }
}

uint64_t GCS_MAVLINK_Plane::capabilities() const
{
    return (MAV_PROTOCOL_CAPABILITY_MISSION_FLOAT |
            MAV_PROTOCOL_CAPABILITY_COMMAND_INT |
            MAV_PROTOCOL_CAPABILITY_MISSION_INT |
            MAV_PROTOCOL_CAPABILITY_SET_POSITION_TARGET_GLOBAL_INT |
            MAV_PROTOCOL_CAPABILITY_SET_ATTITUDE_TARGET |
#if AP_TERRAIN_AVAILABLE
            (plane.terrain.enabled() ? MAV_PROTOCOL_CAPABILITY_TERRAIN : 0) |
#endif
            GCS_MAVLINK::capabilities());
}

#if HAL_HIGH_LATENCY2_ENABLED
int16_t GCS_MAVLINK_Plane::high_latency_target_altitude() const
{
    AP_AHRS &ahrs = AP::ahrs();
    struct Location global_position_current;
    UNUSED_RESULT(ahrs.get_position(global_position_current));

#if HAL_QUADPLANE_ENABLED
    const QuadPlane &quadplane = plane.quadplane;
    //return units are m
    if (quadplane.show_vtol_view()) {
        return (plane.control_mode != &plane.mode_qstabilize) ? 0.01 * (global_position_current.alt + quadplane.pos_control->get_pos_error_z_cm()) : 0;
    }
#endif
    return 0.01 * (global_position_current.alt + plane.altitude_error_cm);
}

uint8_t GCS_MAVLINK_Plane::high_latency_tgt_heading() const
{
    // return units are deg/2
#if HAL_QUADPLANE_ENABLED
    const QuadPlane &quadplane = plane.quadplane;
    if (quadplane.show_vtol_view()) {
        const Vector3f &targets = quadplane.attitude_control->get_att_target_euler_cd();
        return ((uint16_t)(targets.z * 0.01)) / 2;
    }
#endif
        const AP_Navigation *nav_controller = plane.nav_controller;
        // need to convert -18000->18000 to 0->360/2
        return wrap_360_cd(nav_controller->target_bearing_cd() ) / 200;
}

// return units are dm
uint16_t GCS_MAVLINK_Plane::high_latency_tgt_dist() const
{
#if HAL_QUADPLANE_ENABLED
    const QuadPlane &quadplane = plane.quadplane;
    if (quadplane.show_vtol_view()) {
        bool wp_nav_valid = quadplane.using_wp_nav();
        return (wp_nav_valid ? MIN(quadplane.wp_nav->get_wp_distance_to_destination(), UINT16_MAX) : 0) / 10;
    }
    #endif

    return MIN(plane.auto_state.wp_distance, UINT16_MAX) / 10;
}

uint8_t GCS_MAVLINK_Plane::high_latency_tgt_airspeed() const
{
    // return units are m/s*5
    return plane.target_airspeed_cm * 0.05;
}

uint8_t GCS_MAVLINK_Plane::high_latency_wind_speed() const
{
    Vector3f wind;
    wind = AP::ahrs().wind_estimate();

    // return units are m/s*5
    return MIN(wind.length() * 5, UINT8_MAX);
}

uint8_t GCS_MAVLINK_Plane::high_latency_wind_direction() const
{
    const Vector3f wind = AP::ahrs().wind_estimate();

    // return units are deg/2
    // need to convert -180->180 to 0->360/2
    return wrap_360(degrees(atan2f(-wind.y, -wind.x))) / 2;
}

int8_t GCS_MAVLINK_Plane::high_latency_air_temperature() const
{
    // return units are degC
    AP_Airspeed *airspeed = AP_Airspeed::get_singleton();
    float air_temperature = 0;
    if (airspeed != nullptr &&
        airspeed->enabled()) {
            airspeed->get_temperature(air_temperature);
    }
    return air_temperature;
}
#endif // HAL_HIGH_LATENCY2_ENABLED<|MERGE_RESOLUTION|>--- conflicted
+++ resolved
@@ -58,8 +58,6 @@
     case Mode::Number::TAKEOFF:
 #if HAL_QUADPLANE_ENABLED
     case Mode::Number::QRTL:
-<<<<<<< HEAD
-=======
 #endif
         _base_mode = MAV_MODE_FLAG_GUIDED_ENABLED |
                      MAV_MODE_FLAG_STABILIZE_ENABLED;
@@ -67,7 +65,6 @@
         // APM does in any mode, as that is defined as "system finds its own goal
         // positions", which APM does not currently do
         break;
->>>>>>> 5b0f1b17
     case Mode::Number::INITIALISING:
         break;
     }
