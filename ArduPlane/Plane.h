--- conflicted
+++ resolved
@@ -115,9 +115,8 @@
 #endif
 #include "AP_Arming.h"
 
-<<<<<<< HEAD
+
 #include "LQT_Constants.h"
-=======
 
 //#include "../../ArduPlane/RALPHIE/STATE/state_task.h"
 //#include "../../ArduPlane/RALPHIE/WARIO/trajectory.h"
@@ -125,7 +124,6 @@
 #include "state_task.h"
 #include "trajectory.h"
 
->>>>>>> 64eebd53
 /*
   main APM:Plane class
  */
