#pragma once

#include <AP_Math/AP_Math.h>
#include <GCS_MAVLink/GCS_MAVLink.h>
#include <AP_Common/Location.h>

#include "SIM_Battery.h"
#include "SIM_Sprayer.h"
#include "SIM_Gripper_Servo.h"
#include "SIM_Gripper_EPM.h"
#include "SIM_Parachute.h"
#include "SIM_Precland.h"

class AP_Logger;

namespace SITL {

struct vector3f_array {
    uint16_t length;
    Vector3f *data;
};

struct float_array {
    uint16_t length;
    float *data;
};
    

struct sitl_fdm {
    // this is the structure passed between FDM models and the main SITL code
    uint64_t timestamp_us;
    Location home;
    double latitude, longitude; // degrees
    double altitude;  // MSL
    double heading;   // degrees
    double speedN, speedE, speedD; // m/s
    double xAccel, yAccel, zAccel;       // m/s/s in body frame
    double rollRate, pitchRate, yawRate; // degrees/s/s in body frame
    double rollDeg, pitchDeg, yawDeg;    // euler angles, degrees
    Quaternion quaternion;
    double airspeed; // m/s
    double battery_voltage; // Volts
    double battery_current; // Amps
    double rpm1;            // main prop RPM
    double rpm2;            // secondary RPM
    uint8_t rcin_chan_count;
    float  rcin[8];         // RC input 0..1
    double range;           // rangefinder value
    Vector3f bodyMagField;  // Truth XYZ magnetic field vector in body-frame. Includes motor interference. Units are milli-Gauss.
    Vector3f angAccel; // Angular acceleration in degrees/s/s about the XYZ body axes

    struct {
        // data from simulated laser scanner, if available
        struct vector3f_array points;
        struct float_array ranges;
    } scanner;
};

// number of rc output channels
#define SITL_NUM_CHANNELS 16

class SITL {
public:

    SITL() {
        // set a default compass offset
        mag_ofs.set(Vector3f(5, 13, -18));
        AP_Param::setup_object_defaults(this, var_info);
        AP_Param::setup_object_defaults(this, var_info2);
        if (_singleton != nullptr) {
            AP_HAL::panic("Too many SITL instances");
        }
        _singleton = this;
    }

    /* Do not allow copies */
    SITL(const SITL &other) = delete;
    SITL &operator=(const SITL&) = delete;

    static SITL *_singleton;
    static SITL *get_singleton() { return _singleton; }

    enum SITL_RCFail {
        SITL_RCFail_None = 0,
        SITL_RCFail_NoPulses = 1,
        SITL_RCFail_Throttle950 = 2,
    };

    enum GPSType {
        GPS_TYPE_NONE  = 0,
        GPS_TYPE_UBLOX = 1,
        GPS_TYPE_MTK   = 2,
        GPS_TYPE_MTK16 = 3,
        GPS_TYPE_MTK19 = 4,
        GPS_TYPE_NMEA  = 5,
        GPS_TYPE_SBP   = 6,
        GPS_TYPE_FILE  = 7,
        GPS_TYPE_NOVA  = 8,
        GPS_TYPE_SBP2   = 9,
    };

    struct sitl_fdm state;

    // loop update rate in Hz
    uint16_t update_rate_hz;

    // true when motors are active
    bool motors_on;

    // height above ground
    float height_agl;
    
    static const struct AP_Param::GroupInfo var_info[];
    static const struct AP_Param::GroupInfo var_info2[];

    // noise levels for simulated sensors
    AP_Float baro_noise;  // in metres
    AP_Float baro_drift;  // in metres per second
    AP_Float baro_glitch; // glitch in meters
    AP_Float gyro_noise;  // in degrees/second
    AP_Vector3f gyro_scale;  // percentage
    AP_Float accel_noise; // in m/s/s
    AP_Float accel2_noise; // in m/s/s
    AP_Vector3f accel_bias; // in m/s/s
    AP_Vector3f accel2_bias; // in m/s/s
    AP_Float arspd_noise;  // in m/s
    AP_Float arspd_fail;   // 1st pitot tube failure
    AP_Float arspd2_fail;   // 2nd pitot tube failure
    AP_Float arspd_fail_pressure; // 1st pitot tube failure pressure
    AP_Float arspd_fail_pitot_pressure; // 1st pitot tube failure pressure
    AP_Float arspd2_fail_pressure; // 2nd pitot tube failure pressure
    AP_Float arspd2_fail_pitot_pressure; // 2nd pitot tube failure pressure
    AP_Float gps_noise; // amplitude of the gps altitude error
    AP_Int16 gps_lock_time; // delay in seconds before GPS gets lock
    AP_Int16 gps_alt_offset; // gps alt error
    AP_Int8  vicon_observation_history_length; // frame delay for vicon messages

    AP_Float mag_noise;   // in mag units (earth field is 818)
    AP_Float mag_error;   // in degrees
    AP_Vector3f mag_mot;  // in mag units per amp
    AP_Vector3f mag_ofs;  // in mag units
    AP_Vector3f mag_diag;  // diagonal corrections
    AP_Vector3f mag_offdiag;  // off-diagonal corrections
    AP_Int8 mag_orient;   // external compass orientation
    AP_Float servo_speed; // servo speed in seconds

    AP_Float sonar_glitch;// probablility between 0-1 that any given sonar sample will read as max distance
    AP_Float sonar_noise; // in metres
    AP_Float sonar_scale; // meters per volt

    AP_Float drift_speed; // degrees/second/minute
    AP_Float drift_time;  // period in minutes
    AP_Float engine_mul;  // engine multiplier
    AP_Int8  engine_fail; // engine servo to fail (0-7)
    AP_Int8  gps_disable; // disable simulated GPS
    AP_Int8  gps2_enable; // enable 2nd simulated GPS
    AP_Int8  gps_delay;   // delay in samples
    AP_Int8  gps_type;    // see enum GPSType
    AP_Int8  gps2_type;   // see enum GPSType
    AP_Float gps_byteloss;// byte loss as a percent
    AP_Int8  gps_numsats; // number of visible satellites
    AP_Vector3f gps_glitch;  // glitch offsets in lat, lon and altitude
    AP_Vector3f gps2_glitch; // glitch offsets in lat, lon and altitude for 2nd GPS
    AP_Int8  gps_hertz;   // GPS update rate in Hz
    AP_Float batt_voltage; // battery voltage base
    AP_Float accel_fail;  // accelerometer failure value
    AP_Int8  rc_fail;     // fail RC input
    AP_Int8  rc_chancount; // channel count
    AP_Int8  baro_disable; // disable simulated barometer
    AP_Int8  float_exception; // enable floating point exception checks
    AP_Int8  flow_enable; // enable simulated optflow
    AP_Int16 flow_rate; // optflow data rate (Hz)
    AP_Int8  flow_delay; // optflow data delay
    AP_Int8  terrain_enable; // enable using terrain for height
    AP_Int16 pin_mask; // for GPIO emulation
    AP_Float speedup; // simulation speedup
    AP_Int8  odom_enable; // enable visual odomotry data
    AP_Int8  telem_baudlimit_enable; // enable baudrate limiting on links

    // wind control
    enum WindType {
        WIND_TYPE_SQRT = 0,
        WIND_TYPE_NO_LIMIT = 1,
        WIND_TYPE_COEF = 2,
    };
    
    float wind_speed_active;
    float wind_direction_active;
    float wind_dir_z_active;
    AP_Float wind_speed;
    AP_Float wind_direction;
    AP_Float wind_turbulance;
    AP_Float gps_drift_alt;
    AP_Float wind_dir_z;
    AP_Int8  wind_type; // enum WindLimitType
    AP_Float wind_type_alt;
    AP_Float wind_type_coef;

    AP_Int16  baro_delay; // barometer data delay in ms
    AP_Int16  mag_delay; // magnetometer data delay in ms
    AP_Int16  wind_delay; // windspeed data delay in ms

    // ADSB related run-time options
    AP_Int16 adsb_plane_count;
    AP_Float adsb_radius_m;
    AP_Float adsb_altitude_m;
    AP_Int8  adsb_tx;

    // Earth magnetic field anomaly
    AP_Vector3f mag_anomaly_ned; // NED anomaly vector at ground level (mGauss)
    AP_Float mag_anomaly_hgt; // height above ground where anomally strength has decayed to 1/8 of the ground level value (m)

    // Body frame sensor position offsets
    AP_Vector3f imu_pos_offset;     // XYZ position of the IMU accelerometer relative to the body frame origin (m)
    AP_Vector3f gps_pos_offset;     // XYZ position of the GPS antenna phase centre relative to the body frame origin (m)
    AP_Vector3f rngfnd_pos_offset;  // XYZ position of the range finder zero range datum relative to the body frame origin (m)
    AP_Vector3f optflow_pos_offset; // XYZ position of the optical flow sensor focal point relative to the body frame origin (m)

    // temperature control
    AP_Float temp_start;
    AP_Float temp_flight;
    AP_Float temp_tconst;
    AP_Float temp_baro_factor;
    
    // differential pressure sensor tube order
    AP_Int8 arspd_signflip;

    // weight on wheels pin
    AP_Int8 wow_pin;

    // vibration frequencies in Hz on each axis
    AP_Vector3f vibe_freq;
    
    uint16_t irlock_port;

    void simstate_send(mavlink_channel_t chan);

    void Log_Write_SIMSTATE();

    // convert a set of roll rates from earth frame to body frame
    static void convert_body_frame(double rollDeg, double pitchDeg,
                                   double rollRate, double pitchRate, double yawRate,
                                   double *p, double *q, double *r);

    // convert a set of roll rates from body frame to earth frame
    static Vector3f convert_earth_frame(const Matrix3f &dcm, const Vector3f &gyro);

    Sprayer sprayer_sim;

    Gripper_Servo gripper_sim;
    Gripper_EPM gripper_epm_sim;

    Parachute parachute_sim;
<<<<<<< HEAD

    Battery battery_sim;
=======
    SIM_Precland precland_sim;
>>>>>>> 539000df
};

} // namespace SITL


namespace AP {
    SITL::SITL *sitl();
};<|MERGE_RESOLUTION|>--- conflicted
+++ resolved
@@ -251,12 +251,8 @@
     Gripper_EPM gripper_epm_sim;
 
     Parachute parachute_sim;
-<<<<<<< HEAD
-
     Battery battery_sim;
-=======
     SIM_Precland precland_sim;
->>>>>>> 539000df
 };
 
 } // namespace SITL
