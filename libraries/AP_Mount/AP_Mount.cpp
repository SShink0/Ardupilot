--- conflicted
+++ resolved
@@ -209,11 +209,7 @@
 
     // @Param: _RETRAC_ALT
     // @DisplayName: Altitude to retract mount
-<<<<<<< HEAD
     // @Description: Retracts the mount if altitude above the home is less than defined. Disabled when value is 0.
-=======
-    // @Description: Rectracts the mount if altitude above the home is less than defined. Disabled when value is 0.
->>>>>>> 5c1d8095
     // @Units: m
     // @Range: -5000 5000
     // @Increment: 1
@@ -403,11 +399,7 @@
 
     // @Param: 2_RETRAC_ALT
     // @DisplayName: Altitude to retract mount
-<<<<<<< HEAD
     // @Description: Retracts the mount if altitude above the home is less than defined. Disabled when value is 0.
-=======
-    // @Description: Rectracts the mount if altitude above the home is less than defined. Disabled when value is 0.
->>>>>>> 5c1d8095
     // @Units: m
     // @Range: -5000 5000
     // @Increment: 1
@@ -504,33 +496,20 @@
 // update - give mount opportunity to update servos.  should be called at 10hz or higher
 void AP_Mount::update(float height_above_ground_m)
 {
-    AP_AHRS &ahrs = AP::ahrs();
-
     // update each instance
     for (uint8_t instance=0; instance<AP_MOUNT_MAX_INSTANCES; instance++) {
         if (_backends[instance] != nullptr) {
-<<<<<<< HEAD
             if (state[instance]._retract_altitude != 0 && get_mode() != MAV_MOUNT_MODE_RETRACT) {
                 if (height_above_ground_m < state[instance]._retract_altitude) {
                     if (_reached_altitude) {
                         _backends[instance]->set_mode(MAV_MOUNT_MODE_RETRACT);
                         gcs().send_text(MAV_SEVERITY_INFO, "Low altitude %d. Retracting mount.", (int)height_above_ground_m);
-=======
-            if (state[instance]._retract_altitude != 0 && ahrs.get_likely_flying() && get_mode() != MAV_MOUNT_MODE_RETRACT) {
-                float alt;
-                ahrs.get_relative_position_D_home(alt);
-                if (-alt < state[instance]._retract_altitude) {
-                    if (_reached_altitude) {
-                        _backends[instance]->set_mode(MAV_MOUNT_MODE_RETRACT);
-                        gcs().send_text(MAV_SEVERITY_INFO, "Low altitude %d. Retracting mount.", (int)-alt);
->>>>>>> 5c1d8095
                         _reached_altitude = false;
                     }
                 } else {
                     _reached_altitude = true;
                 }
             }
-
             _backends[instance]->update();
         }
     }
