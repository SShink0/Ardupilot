--- conflicted
+++ resolved
@@ -35,7 +35,7 @@
     {}
 
     // init - performs any required initialisation for this instance
-    virtual void init() = 0;
+    virtual void init();
 
     // update mount position - should be called periodically
     virtual void update() = 0;
@@ -46,10 +46,16 @@
     // return true if healthy
     virtual bool healthy() const { return true; }
 
+    // return true if this mount accepts roll or pitch targets
+    virtual bool has_roll_control() const;
+    virtual bool has_pitch_control() const;
+
     // returns true if this mount can control its pan (required for multicopters)
     virtual bool has_pan_control() const = 0;
 
-    // get attitude as a quaternion.  returns true on success
+    // get attitude as a quaternion.  returns true on success.
+    // att_quat will be an earth-frame quaternion rotated such that
+    // yaw is in body-frame.
     virtual bool get_attitude_quaternion(Quaternion& att_quat) = 0;
 
     // get mount's mode
@@ -72,6 +78,8 @@
 
     // set_roi_target - sets target location that mount should attempt to point towards
     void set_roi_target(const Location &target_loc);
+    // clear_roi_target - clears target location that mount should attempt to point towards
+    void clear_roi_target();
 
     // set_sys_target - sets system that mount should attempt to point towards
     void set_target_sysid(uint8_t sysid);
@@ -92,8 +100,6 @@
     // send a GIMBAL_DEVICE_ATTITUDE_STATUS message to GCS
     void send_gimbal_device_attitude_status(mavlink_channel_t chan);
 
-<<<<<<< HEAD
-=======
     // return gimbal capabilities sent to GCS in the GIMBAL_MANAGER_INFORMATION
     virtual uint32_t get_gimbal_manager_capability_flags() const;
 
@@ -103,7 +109,6 @@
     // send a GIMBAL_MANAGER_STATUS message to GCS
     void send_gimbal_manager_status(mavlink_channel_t chan);
 
->>>>>>> 931309e9
     // handle a GIMBAL_REPORT message
     virtual void handle_gimbal_report(mavlink_channel_t chan, const mavlink_message_t &msg) {}
 
@@ -124,7 +129,6 @@
     virtual bool get_angle_target(float& roll_deg, float& pitch_deg, float& yaw_deg, bool& yaw_is_earth_frame) { return false; }
     virtual bool get_location_target(Location &target_loc) { return false; }
     virtual void set_attitude_euler(float roll_deg, float pitch_deg, float yaw_bf_deg) {};
-    virtual bool get_camera_state(uint16_t& pic_count, bool& record_video, int8_t& zoom_step, int8_t& focus_step, bool& auto_focus) { return false; }
 
     //
     // camera controls for gimbals that include a camera
@@ -137,9 +141,8 @@
     // set start_recording = true to start record, false to stop recording
     virtual bool record_video(bool start_recording) { return false; }
 
-    // set camera zoom step.  returns true on success
-    // zoom out = -1, hold = 0, zoom in = 1
-    virtual bool set_zoom_step(int8_t zoom_step) { return false; }
+    // set zoom specified as a rate or percentage
+    virtual bool set_zoom(ZoomType zoom_type, float zoom_value) { return false; }
 
     // set focus specified as rate, percentage or auto
     // focus in = -1, focus hold = 0, focus out = 1
