--- conflicted
+++ resolved
@@ -79,35 +79,32 @@
     // @User: Advanced
     AP_GROUPINFO("PRIMARY", 6, AP_Baro, _primary_baro, 0),
 
-<<<<<<< HEAD
-    // @Param: SPEC_GRAV
-    // @DisplayName: Specific Gravity (For water depth measurement)
-    // @Description: This sets the specific gravity of the fluid when flying an underwater ROV. Set to 1.0 for freshwater or 1.024 for saltwater
-    // @Values: 1.0:Fresh Water, 1.024:Salt Water
-    AP_GROUPINFO("SPEC_GRAV", 7, AP_Baro, _specific_gravity, 1.0),
-
-    // @Param: BASE_PRESS
-    // @DisplayName: Base Pressure (For water depth measurement)
-    // @Description: Base diving pressure. This is the ambient air pressure at launch site, and is persistent between boots.
-    // @Units: pascals
-    AP_GROUPINFO("BASE_PRESS", 8, AP_Baro, _base_pressure, 101325),
-
-    // @Param: BASE_RESET
-    // @DisplayName: Reset Base Pressure (For water depth measurement)
-    // @Description: Set to 1 (reset) to reset base pressure on next boot
-    // @Values: 0:Keep, 1:Reset
-	// @RebootRequired: True
-    AP_GROUPINFO("BASE_RESET", 9, AP_Baro, _reset_base_pressure, 0),
-
-=======
     // @Param: EXT_BUS
     // @DisplayName: External baro bus
     // @Description: This selects the bus number for looking for an I2C barometer
     // @Values: -1:Disabled,0:Bus0:1:Bus1
     // @User: Advanced
     AP_GROUPINFO("EXT_BUS", 7, AP_Baro, _ext_bus, -1),
+
+    // @Param: SPEC_GRAV
+    // @DisplayName: Specific Gravity (For water depth measurement)
+    // @Description: This sets the specific gravity of the fluid when flying an underwater ROV. Set to 1.0 for freshwater or 1.024 for saltwater
+    // @Values: 1.0:Fresh Water,1.024:Salt Water
+    AP_GROUPINFO("SPEC_GRAV", 8, AP_Baro, _specific_gravity, 1.0),
+
+    // @Param: BASE_PRESS
+    // @DisplayName: Base Pressure (For water depth measurement)
+    // @Description: Base diving pressure. This is the ambient air pressure at launch site, and is persistent between boots.
+    // @Units: pascals
+    AP_GROUPINFO("BASE_PRESS", 9, AP_Baro, _base_pressure, 101325),
+
+    // @Param: BASE_RESET
+    // @DisplayName: Reset Base Pressure (For water depth measurement)
+    // @Description: Set to 1 (reset) to reset base pressure on next boot
+    // @Values: 0:Keep,1:Reset
+	// @RebootRequired: True
+    AP_GROUPINFO("BASE_RESET", 10, AP_Baro, _reset_base_pressure, 0),
     
->>>>>>> 8a127535
     AP_GROUPEND
 };
 
@@ -374,7 +371,7 @@
                                           std::move(hal.spi->get_device(HAL_BARO_MS5611_NAME))));
 #if APM_BUILD_TYPE(APM_BUILD_ArduSub)
 		ADD_BACKEND(AP_Baro_MS56XX::probe(*this,
-				std::move(hal.i2c_mgr->get_device(HAL_BARO_MS5837_BUS, HAL_BARO_MS5837_I2C_ADDR))));
+										  std::move(hal.i2c_mgr->get_device(HAL_BARO_MS5837_BUS, HAL_BARO_MS5837_I2C_ADDR))));
 #endif
     } else if (AP_BoardConfig::get_board_type() == AP_BoardConfig::PX4_BOARD_PIXHAWK2) {
         ADD_BACKEND(AP_Baro_MS56XX::probe(*this,
