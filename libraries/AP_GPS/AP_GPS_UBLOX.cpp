/*
   This program is free software: you can redistribute it and/or modify
   it under the terms of the GNU General Public License as published by
   the Free Software Foundation, either version 3 of the License, or
   (at your option) any later version.

   This program is distributed in the hope that it will be useful,
   but WITHOUT ANY WARRANTY; without even the implied warranty of
   MERCHANTABILITY or FITNESS FOR A PARTICULAR PURPOSE.  See the
   GNU General Public License for more details.

   You should have received a copy of the GNU General Public License
   along with this program.  If not, see <http://www.gnu.org/licenses/>.
 */

//
//  u-blox GPS driver for ArduPilot
//	Origin code by Michael Smith, Jordi Munoz and Jose Julio, DIYDrones.com
//  Substantially rewritten for new GPS driver structure by Andrew Tridgell
//
#include "AP_GPS.h"
#include "AP_GPS_UBLOX.h"
#include <AP_HAL/Util.h>
#include <DataFlash/DataFlash.h>
#include <GCS_MAVLink/GCS.h>

#if CONFIG_HAL_BOARD_SUBTYPE == HAL_BOARD_SUBTYPE_LINUX_NAVIO || \
    CONFIG_HAL_BOARD_SUBTYPE == HAL_BOARD_SUBTYPE_LINUX_BH
    #define UBLOX_SPEED_CHANGE  1
#else
    #define UBLOX_SPEED_CHANGE 0
#endif


#define UBLOX_DEBUGGING 0
#define UBLOX_FAKE_3DLOCK 0

extern const AP_HAL::HAL& hal;

#if UBLOX_DEBUGGING
 # define Debug(fmt, args ...)  do {hal.console->printf("%s:%d: " fmt "\n", __FUNCTION__, __LINE__, ## args); hal.scheduler->delay(1); } while(0)
#else
 # define Debug(fmt, args ...)
#endif

AP_GPS_UBLOX::AP_GPS_UBLOX(AP_GPS &_gps, AP_GPS::GPS_State &_state, AP_HAL::UARTDriver *_port) :
    AP_GPS_Backend(_gps, _state, _port),
    _next_message(STEP_PVT),
    _ublox_port(255),
    _unconfigured_messages(CONFIG_ALL),
    _hardware_generation(UBLOX_UNKNOWN_HARDWARE_GENERATION),
    next_fix(AP_GPS::NO_FIX),
    noReceivedHdop(true)
{
    // stop any config strings that are pending
    gps.send_blob_start(state.instance, nullptr, 0);

    // start the process of updating the GPS rates
    _request_next_config();
}

void
AP_GPS_UBLOX::_request_next_config(void)
{
    // don't request config if we shouldn't configure the GPS
    if (gps._auto_config == AP_GPS::GPS_AUTO_CONFIG_DISABLE) {
        return;
    }

    // Ensure there is enough space for the largest possible outgoing message
    if (port->txspace() < (int16_t)(sizeof(struct ubx_header)+sizeof(struct ubx_cfg_nav_rate)+2)) {
        // not enough space - do it next time
        return;
    }

   Debug("Unconfigured messages: %d Current message: %d\n", _unconfigured_messages, _next_message);

   // check AP_GPS_UBLOX.h for the enum that controls the order.
   // This switch statement isn't maintained against the enum in order to reduce code churn
    switch (_next_message++) {
    case STEP_PVT:
        if(!_request_message_rate(CLASS_NAV, MSG_PVT)) {
            _next_message--;
        }
        break;
    case STEP_PORT:
        _request_port();
        break;
    case STEP_POLL_SVINFO:
        // not required once we know what generation we are on
        if(_hardware_generation == UBLOX_UNKNOWN_HARDWARE_GENERATION) {
            if (!_send_message(CLASS_NAV, MSG_NAV_SVINFO, 0, 0)) {
                _next_message--;
            }
        }
        break;
    case STEP_POLL_SBAS:
        if (gps._sbas_mode != 2) {
            _send_message(CLASS_CFG, MSG_CFG_SBAS, nullptr, 0);
        } else {
            _unconfigured_messages &= ~CONFIG_SBAS;
        }
        break;
    case STEP_POLL_NAV:
        if (!_send_message(CLASS_CFG, MSG_CFG_NAV_SETTINGS, nullptr, 0)) {
            _next_message--;
        }
        break;
    case STEP_POLL_GNSS:
        if (!_send_message(CLASS_CFG, MSG_CFG_GNSS, nullptr, 0)) {
            _next_message--;
        }
        break;
    case STEP_NAV_RATE:
        if (!_send_message(CLASS_CFG, MSG_CFG_RATE, nullptr, 0)) {
            _next_message--;
        }
        break;
    case STEP_POSLLH:
        if(!_request_message_rate(CLASS_NAV, MSG_POSLLH)) {
            _next_message--;
        }
        break;
    case STEP_STATUS:
        if(!_request_message_rate(CLASS_NAV, MSG_STATUS)) {
            _next_message--;
        }
        break;
    case STEP_SOL:
        if(!_request_message_rate(CLASS_NAV, MSG_SOL)) {
            _next_message--;
        }
        break;
    case STEP_NAV_RELPOSNED:
        if(!_request_message_rate(CLASS_NAV, MSG_NAV_RELPOSNED)) {
            _next_message--;
        }
        break;
    case STEP_VELNED:
        if(!_request_message_rate(CLASS_NAV, MSG_VELNED)) {
            _next_message--;
        }
        break;
    case STEP_DOP:
       if(! _request_message_rate(CLASS_NAV, MSG_DOP)) {
            _next_message--;
        }
        break;
    case STEP_MON_HW:
        if(!_request_message_rate(CLASS_MON, MSG_MON_HW)) {
            _next_message--;
        }
        break;
    case STEP_MON_HW2:
        if(!_request_message_rate(CLASS_MON, MSG_MON_HW2)) {
            _next_message--;
        }
        break;
    case STEP_RAW:
#if UBLOX_RXM_RAW_LOGGING
        if(gps._raw_data == 0) {
            _unconfigured_messages &= ~CONFIG_RATE_RAW;
        } else if(!_request_message_rate(CLASS_RXM, MSG_RXM_RAW)) {
            _next_message--;
        }
#else
        _unconfigured_messages & = ~CONFIG_RATE_RAW;
#endif
        break;
    case STEP_RAWX:
#if UBLOX_RXM_RAW_LOGGING
        if(gps._raw_data == 0) {
            _unconfigured_messages &= ~CONFIG_RATE_RAW;
        } else if(!_request_message_rate(CLASS_RXM, MSG_RXM_RAWX)) {
            _next_message--;
        }
#else
        _unconfigured_messages & = ~CONFIG_RATE_RAW;
#endif
        break;
    case STEP_VERSION:
        if(!_have_version && !hal.util->get_soft_armed()) {
            _request_version();
        } else {
            _unconfigured_messages &= ~CONFIG_VERSION;
        }
        // no need to send the initial rates, move to checking only
        _next_message = STEP_PVT;
        break;
    default:
        // this case should never be reached, do a full reset if it is hit
        _next_message = STEP_PVT;
        break;
    }
}

void
AP_GPS_UBLOX::_verify_rate(uint8_t msg_class, uint8_t msg_id, uint8_t rate) {
    uint8_t desired_rate;

    switch(msg_class) {
    case CLASS_NAV:
        switch(msg_id) {
        case MSG_POSLLH:
            desired_rate = havePvtMsg ? 0 : RATE_POSLLH;
            if(rate == desired_rate) {
                _unconfigured_messages &= ~CONFIG_RATE_POSLLH;
            } else {
                _configure_message_rate(msg_class, msg_id, desired_rate);
                _unconfigured_messages |= CONFIG_RATE_POSLLH;
                _cfg_needs_save = true;
            }
            break;
        case MSG_STATUS:
            desired_rate = havePvtMsg ? 0 : RATE_STATUS;
            if(rate == desired_rate) {
                _unconfigured_messages &= ~CONFIG_RATE_STATUS;
            } else {
                _configure_message_rate(msg_class, msg_id, desired_rate);
                _unconfigured_messages |= CONFIG_RATE_STATUS;
                _cfg_needs_save = true;
            }
            break;
        case MSG_SOL:
            if(rate == RATE_SOL) {
                _unconfigured_messages &= ~CONFIG_RATE_SOL;
            } else {
                _configure_message_rate(msg_class, msg_id, RATE_SOL);
                _unconfigured_messages |= CONFIG_RATE_SOL;
                _cfg_needs_save = true;
            }
            break;
        case MSG_NAV_RELPOSNED:
            if(rate == RATE_RTK) {
                _unconfigured_messages &= ~CONFIG_RATE_RTK;
            } else {
                _configure_message_rate(msg_class, msg_id, RATE_RTK);
                _unconfigured_messages |= CONFIG_RATE_RTK;
                _cfg_needs_save = true;
            }
            break;
        case MSG_PVT:
            if(rate == RATE_PVT) {
                _unconfigured_messages &= ~CONFIG_RATE_PVT;
            } else {
                _configure_message_rate(msg_class, msg_id, RATE_PVT);
                _unconfigured_messages |= CONFIG_RATE_PVT;
                _cfg_needs_save = true;
            }
            break;
        case MSG_VELNED:
            desired_rate = havePvtMsg ? 0 : RATE_VELNED;
            if(rate == desired_rate) {
                _unconfigured_messages &= ~CONFIG_RATE_VELNED;
            } else {
                _configure_message_rate(msg_class, msg_id, desired_rate);
                _unconfigured_messages |= CONFIG_RATE_VELNED;
                _cfg_needs_save = true;
            }
            break;
        case MSG_DOP:
            if(rate == RATE_DOP) {
                _unconfigured_messages &= ~CONFIG_RATE_DOP;
            } else {
                _configure_message_rate(msg_class, msg_id, RATE_DOP);
                _unconfigured_messages |= CONFIG_RATE_DOP;
                _cfg_needs_save = true;
            }
            break;
        }
        break;
    case CLASS_MON:
        switch(msg_id) {
        case MSG_MON_HW:
            if(rate == RATE_HW) {
                _unconfigured_messages &= ~CONFIG_RATE_MON_HW;
            } else {
                _configure_message_rate(msg_class, msg_id, RATE_HW);
                _unconfigured_messages |= CONFIG_RATE_MON_HW;
                _cfg_needs_save = true;
            }
            break;
        case MSG_MON_HW2:
            if(rate == RATE_HW2) {
                _unconfigured_messages &= ~CONFIG_RATE_MON_HW2;
            } else {
                _configure_message_rate(msg_class, msg_id, RATE_HW2);
                _unconfigured_messages |= CONFIG_RATE_MON_HW2;
                _cfg_needs_save = true;
            }
            break;
        }
        break;
#if UBLOX_RXM_RAW_LOGGING
    case CLASS_RXM:
        switch(msg_id) {
        case MSG_RXM_RAW:
            if(rate == gps._raw_data) {
                _unconfigured_messages &= ~CONFIG_RATE_RAW;
            } else {
                _configure_message_rate(msg_class, msg_id, gps._raw_data);
                _unconfigured_messages |= CONFIG_RATE_RAW;
                _cfg_needs_save = true;
            }
            break;
        case MSG_RXM_RAWX:
            if(rate == gps._raw_data) {
                _unconfigured_messages &= ~CONFIG_RATE_RAW;
            } else {
                _configure_message_rate(msg_class, msg_id, gps._raw_data);
                _unconfigured_messages |= CONFIG_RATE_RAW;
                _cfg_needs_save = true;
            }
            break;
        }
        break;
#endif // UBLOX_RXM_RAW_LOGGING
    }
}

// Requests the ublox driver to identify what port we are using to communicate
void
AP_GPS_UBLOX::_request_port(void)
{
    if (port->txspace() < (int16_t)(sizeof(struct ubx_header)+2)) {
        // not enough space - do it next time
        return;
    }
    _send_message(CLASS_CFG, MSG_CFG_PRT, nullptr, 0);
}
    // Ensure there is enough space for the largest possible outgoing message
// Process bytes available from the stream
//
// The stream is assumed to contain only messages we recognise.  If it
// contains other messages, and those messages contain the preamble
// bytes, it is possible for this code to fail to synchronise to the
// stream immediately.  Without buffering the entire message and
// re-processing it from the top, this is unavoidable. The parser
// attempts to avoid this when possible.
//
bool
AP_GPS_UBLOX::read(void)
{
    uint8_t data;
    int16_t numc;
    bool parsed = false;
    uint32_t millis_now = AP_HAL::millis();

    // walk through the gps configuration at 1 message per second
    if (millis_now - _last_config_time >= _delay_time) {
        _request_next_config();
        _last_config_time = millis_now;
        if (_unconfigured_messages) { // send the updates faster until fully configured
            if (!havePvtMsg && (_unconfigured_messages & CONFIG_REQUIRED_INITIAL)) {
                _delay_time = 300;
            } else {
                _delay_time = 750;
            }
        } else {
            _delay_time = 2000;
        }
    }

    if(!_unconfigured_messages && gps._save_config && !_cfg_saved &&
       _num_cfg_save_tries < 5 && (millis_now - _last_cfg_sent_time) > 5000 &&
       !hal.util->get_soft_armed()) {
        //save the configuration sent until now
        if (gps._save_config == 1 ||
            (gps._save_config == 2 && _cfg_needs_save)) {
            _save_cfg();
        }
    }

    numc = port->available();
    for (int16_t i = 0; i < numc; i++) {        // Process bytes received

        // read the next byte
        data = port->read();

	reset:
        switch(_step) {

        // Message preamble detection
        //
        // If we fail to match any of the expected bytes, we reset
        // the state machine and re-consider the failed byte as
        // the first byte of the preamble.  This improves our
        // chances of recovering from a mismatch and makes it less
        // likely that we will be fooled by the preamble appearing
        // as data in some other message.
        //
        case 1:
            if (PREAMBLE2 == data) {
                _step++;
                break;
            }
            _step = 0;
            Debug("reset %u", __LINE__);
            FALLTHROUGH;
        case 0:
            if(PREAMBLE1 == data)
                _step++;
            break;

        // Message header processing
        //
        // We sniff the class and message ID to decide whether we
        // are going to gather the message bytes or just discard
        // them.
        //
        // We always collect the length so that we can avoid being
        // fooled by preamble bytes in messages.
        //
        case 2:
            _step++;
            _class = data;
            _ck_b = _ck_a = data;                               // reset the checksum accumulators
            break;
        case 3:
            _step++;
            _ck_b += (_ck_a += data);                   // checksum byte
            _msg_id = data;
            break;
        case 4:
            _step++;
            _ck_b += (_ck_a += data);                   // checksum byte
            _payload_length = data;                             // payload length low byte
            break;
        case 5:
            _step++;
            _ck_b += (_ck_a += data);                   // checksum byte

            _payload_length += (uint16_t)(data<<8);
            if (_payload_length > sizeof(_buffer)) {
                Debug("large payload %u", (unsigned)_payload_length);
                // assume any payload bigger then what we know about is noise
                _payload_length = 0;
                _step = 0;
				goto reset;
            }
            _payload_counter = 0;                               // prepare to receive payload
            break;

        // Receive message data
        //
        case 6:
            _ck_b += (_ck_a += data);                   // checksum byte
            if (_payload_counter < sizeof(_buffer)) {
                _buffer[_payload_counter] = data;
            }
            if (++_payload_counter == _payload_length)
                _step++;
            break;

        // Checksum and message processing
        //
        case 7:
            _step++;
            if (_ck_a != data) {
                Debug("bad cka %x should be %x", data, _ck_a);
                _step = 0;
				goto reset;
            }
            break;
        case 8:
            _step = 0;
            if (_ck_b != data) {
                Debug("bad ckb %x should be %x", data, _ck_b);
                break;                                                  // bad checksum
            }

            if (_parse_gps()) {
                parsed = true;
            }
            break;
        }
    }
    return parsed;
}

// Private Methods /////////////////////////////////////////////////////////////
void AP_GPS_UBLOX::log_mon_hw(void)
{
    if (!should_df_log()) {
        return;
    }
    struct log_Ubx1 pkt = {
        LOG_PACKET_HEADER_INIT(_ubx_msg_log_index(LOG_GPS_UBX1_MSG)),
        time_us    : AP_HAL::micros64(),
        instance   : state.instance,
        noisePerMS : _buffer.mon_hw_60.noisePerMS,
        jamInd     : _buffer.mon_hw_60.jamInd,
        aPower     : _buffer.mon_hw_60.aPower,
        agcCnt     : _buffer.mon_hw_60.agcCnt,
        config     : _unconfigured_messages,
    };
    if (_payload_length == 68) {
        pkt.noisePerMS = _buffer.mon_hw_68.noisePerMS;
        pkt.jamInd     = _buffer.mon_hw_68.jamInd;
        pkt.aPower     = _buffer.mon_hw_68.aPower;
        pkt.agcCnt     = _buffer.mon_hw_68.agcCnt;
    }
    DataFlash_Class::instance()->WriteBlock(&pkt, sizeof(pkt));
}

void AP_GPS_UBLOX::log_mon_hw2(void)
{
    if (!should_df_log()) {
        return;
    }

    struct log_Ubx2 pkt = {
        LOG_PACKET_HEADER_INIT(_ubx_msg_log_index(LOG_GPS_UBX2_MSG)),
        time_us   : AP_HAL::micros64(),
        instance  : state.instance,
        ofsI      : _buffer.mon_hw2.ofsI,
        magI      : _buffer.mon_hw2.magI,
        ofsQ      : _buffer.mon_hw2.ofsQ,
        magQ      : _buffer.mon_hw2.magQ,
    };
    DataFlash_Class::instance()->WriteBlock(&pkt, sizeof(pkt));
}

#if UBLOX_RXM_RAW_LOGGING
void AP_GPS_UBLOX::log_rxm_raw(const struct ubx_rxm_raw &raw)
{
    if (!should_df_log()) {
        return;
    }

    uint64_t now = AP_HAL::micros64();
    for (uint8_t i=0; i<raw.numSV; i++) {
        struct log_GPS_RAW pkt = {
            LOG_PACKET_HEADER_INIT(LOG_GPS_RAW_MSG),
            time_us    : now,
            iTOW       : raw.iTOW,
            week       : raw.week,
            numSV      : raw.numSV,
            sv         : raw.svinfo[i].sv,
            cpMes      : raw.svinfo[i].cpMes,
            prMes      : raw.svinfo[i].prMes,
            doMes      : raw.svinfo[i].doMes,
            mesQI      : raw.svinfo[i].mesQI,
            cno        : raw.svinfo[i].cno,
            lli        : raw.svinfo[i].lli
        };
        DataFlash_Class::instance()->WriteBlock(&pkt, sizeof(pkt));
    }
}

void AP_GPS_UBLOX::log_rxm_rawx(const struct ubx_rxm_rawx &raw)
{
    if (!should_df_log()) {
        return;
    }

    uint64_t now = AP_HAL::micros64();

    struct log_GPS_RAWH header = {
        LOG_PACKET_HEADER_INIT(LOG_GPS_RAWH_MSG),
        time_us    : now,
        rcvTow     : raw.rcvTow,
        week       : raw.week,
        leapS      : raw.leapS,
        numMeas    : raw.numMeas,
        recStat    : raw.recStat
    };
    DataFlash_Class::instance()->WriteBlock(&header, sizeof(header));

    for (uint8_t i=0; i<raw.numMeas; i++) {
        struct log_GPS_RAWS pkt = {
            LOG_PACKET_HEADER_INIT(LOG_GPS_RAWS_MSG),
            time_us    : now,
            prMes      : raw.svinfo[i].prMes,
            cpMes      : raw.svinfo[i].cpMes,
            doMes      : raw.svinfo[i].doMes,
            gnssId     : raw.svinfo[i].gnssId,
            svId       : raw.svinfo[i].svId,
            freqId     : raw.svinfo[i].freqId,
            locktime   : raw.svinfo[i].locktime,
            cno        : raw.svinfo[i].cno,
            prStdev    : raw.svinfo[i].prStdev,
            cpStdev    : raw.svinfo[i].cpStdev,
            doStdev    : raw.svinfo[i].doStdev,
            trkStat    : raw.svinfo[i].trkStat
        };
        DataFlash_Class::instance()->WriteBlock(&pkt, sizeof(pkt));
    }
}
#endif // UBLOX_RXM_RAW_LOGGING

void AP_GPS_UBLOX::unexpected_message(void)
{
    Debug("Unexpected message 0x%02x 0x%02x", (unsigned)_class, (unsigned)_msg_id);
    if (++_disable_counter == 0) {
        // disable future sends of this message id, but
        // only do this every 256 messages, as some
        // message types can't be disabled and we don't
        // want to get into an ack war
        Debug("Disabling message 0x%02x 0x%02x", (unsigned)_class, (unsigned)_msg_id);
        _configure_message_rate(_class, _msg_id, 0);
    }
}

bool
AP_GPS_UBLOX::_parse_gps(void)
{
    if (_class == CLASS_ACK) {
        Debug("ACK %u", (unsigned)_msg_id);

        if(_msg_id == MSG_ACK_ACK) {
            switch(_buffer.ack.clsID) {
            case CLASS_CFG:
                switch(_buffer.ack.msgID) {
                case MSG_CFG_CFG:
                    _cfg_saved = true;
                    _cfg_needs_save = false;
                    break;
                case MSG_CFG_GNSS:
                    _unconfigured_messages &= ~CONFIG_GNSS;
                    break;
                case MSG_CFG_MSG:
                    // There is no way to know what MSG config was ack'ed, assume it was the last
                    // one requested. To verify it rerequest the last config we sent. If we miss
                    // the actual ack we will catch it next time through the poll loop, but that
                    // will be a good chunk of time later.
                    break;
                case MSG_CFG_NAV_SETTINGS:
                    _unconfigured_messages &= ~CONFIG_NAV_SETTINGS;
                    break;
                case MSG_CFG_RATE:
                    // The GPS will ACK a update rate that is invalid. in order to detect this
                    // only accept the rate as configured by reading the settings back and
                   //  validating that they all match the target values
                    break;
                case MSG_CFG_SBAS:
                    _unconfigured_messages &= ~CONFIG_SBAS;
                    break;
                }
                break;
            case CLASS_MON:
                switch(_buffer.ack.msgID) {
                case MSG_MON_HW:
                    _unconfigured_messages &= ~CONFIG_RATE_MON_HW;
                    break;
                case MSG_MON_HW2:
                    _unconfigured_messages &= ~CONFIG_RATE_MON_HW2;
                    break;
                }
            }
        }
        return false;
    }

    if (_class == CLASS_CFG) {
        switch(_msg_id) {
        case  MSG_CFG_NAV_SETTINGS:
	    Debug("Got settings %u min_elev %d drLimit %u\n", 
                  (unsigned)_buffer.nav_settings.dynModel,
                  (int)_buffer.nav_settings.minElev,
                  (unsigned)_buffer.nav_settings.drLimit);
            _buffer.nav_settings.mask = 0;
            if (gps._navfilter != AP_GPS::GPS_ENGINE_NONE &&
                _buffer.nav_settings.dynModel != gps._navfilter) {
                // we've received the current nav settings, change the engine
                // settings and send them back
                Debug("Changing engine setting from %u to %u\n",
                      (unsigned)_buffer.nav_settings.dynModel, (unsigned)gps._navfilter);
                _buffer.nav_settings.dynModel = gps._navfilter;
                _buffer.nav_settings.mask |= 1;
            }
            if (gps._min_elevation != -100 &&
                _buffer.nav_settings.minElev != gps._min_elevation) {
                Debug("Changing min elevation to %d\n", (int)gps._min_elevation);
                _buffer.nav_settings.minElev = gps._min_elevation;
                _buffer.nav_settings.mask |= 2;
            }
            if (_buffer.nav_settings.mask != 0) {
                _send_message(CLASS_CFG, MSG_CFG_NAV_SETTINGS,
                              &_buffer.nav_settings,
                              sizeof(_buffer.nav_settings));
                _unconfigured_messages |= CONFIG_NAV_SETTINGS;
                _cfg_needs_save = true;
            } else {
                _unconfigured_messages &= ~CONFIG_NAV_SETTINGS;
            }
            return false;

#if UBLOX_GNSS_SETTINGS
        case MSG_CFG_GNSS:
            if (gps._gnss_mode[state.instance] != 0) {
                struct ubx_cfg_gnss start_gnss = _buffer.gnss;
                uint8_t gnssCount = 0;
                Debug("Got GNSS Settings %u %u %u %u:\n",
                    (unsigned)_buffer.gnss.msgVer,
                    (unsigned)_buffer.gnss.numTrkChHw,
                    (unsigned)_buffer.gnss.numTrkChUse,
                    (unsigned)_buffer.gnss.numConfigBlocks);
#if UBLOX_DEBUGGING
                for(int i = 0; i < _buffer.gnss.numConfigBlocks; i++) {
                    Debug("  %u %u %u 0x%08x\n",
                    (unsigned)_buffer.gnss.configBlock[i].gnssId,
                    (unsigned)_buffer.gnss.configBlock[i].resTrkCh,
                    (unsigned)_buffer.gnss.configBlock[i].maxTrkCh,
                    (unsigned)_buffer.gnss.configBlock[i].flags);
                }
#endif

                for(int i = 0; i < UBLOX_MAX_GNSS_CONFIG_BLOCKS; i++) {
                    if((gps._gnss_mode[state.instance] & (1 << i)) && i != GNSS_SBAS) {
                        gnssCount++;
                    }
                }

                for(int i = 0; i < _buffer.gnss.numConfigBlocks; i++) {
                    // Reserve an equal portion of channels for all enabled systems
                    if(gps._gnss_mode[state.instance] & (1 << _buffer.gnss.configBlock[i].gnssId)) {
                        if(GNSS_SBAS !=_buffer.gnss.configBlock[i].gnssId) {
                            _buffer.gnss.configBlock[i].resTrkCh = (_buffer.gnss.numTrkChHw - 3) / (gnssCount * 2);
                            _buffer.gnss.configBlock[i].maxTrkCh = _buffer.gnss.numTrkChHw;
                        } else {
                            _buffer.gnss.configBlock[i].resTrkCh = 1;
                            _buffer.gnss.configBlock[i].maxTrkCh = 3;
                        }
                        _buffer.gnss.configBlock[i].flags = _buffer.gnss.configBlock[i].flags | 0x00000001;
                    } else {
                        _buffer.gnss.configBlock[i].resTrkCh = 0;
                        _buffer.gnss.configBlock[i].maxTrkCh = 0;
                        _buffer.gnss.configBlock[i].flags = _buffer.gnss.configBlock[i].flags & 0xFFFFFFFE;
                    }
                }
                if (memcmp(&start_gnss, &_buffer.gnss, sizeof(start_gnss))) {
                    _send_message(CLASS_CFG, MSG_CFG_GNSS, &_buffer.gnss, 4 + (8 * _buffer.gnss.numConfigBlocks));
                    _unconfigured_messages |= CONFIG_GNSS;
                    _cfg_needs_save = true;
                } else {
                    _unconfigured_messages &= ~CONFIG_GNSS;
                }
            } else {
                _unconfigured_messages &= ~CONFIG_GNSS;
            }
            return false;
#endif

        case MSG_CFG_SBAS:
            if (gps._sbas_mode != 2) {
	        Debug("Got SBAS settings %u %u %u 0x%x 0x%x\n", 
                      (unsigned)_buffer.sbas.mode,
                      (unsigned)_buffer.sbas.usage,
                      (unsigned)_buffer.sbas.maxSBAS,
                      (unsigned)_buffer.sbas.scanmode2,
                      (unsigned)_buffer.sbas.scanmode1);
                if (_buffer.sbas.mode != gps._sbas_mode) {
                    _buffer.sbas.mode = gps._sbas_mode;
                    _send_message(CLASS_CFG, MSG_CFG_SBAS,
                                  &_buffer.sbas,
                                  sizeof(_buffer.sbas));
                    _unconfigured_messages |= CONFIG_SBAS;
                    _cfg_needs_save = true;
                } else {
                    _unconfigured_messages &= ~CONFIG_SBAS;
                }
            } else {
                    _unconfigured_messages &= ~CONFIG_SBAS;
            }
            return false;
        case MSG_CFG_MSG:
            if(_payload_length == sizeof(ubx_cfg_msg_rate_6)) {
                // can't verify the setting without knowing the port
                // request the port again
                if(_ublox_port >= UBLOX_MAX_PORTS) {
                    _request_port();
                    return false;
                }
                _verify_rate(_buffer.msg_rate_6.msg_class, _buffer.msg_rate_6.msg_id,
                             _buffer.msg_rate_6.rates[_ublox_port]);
            } else {
                _verify_rate(_buffer.msg_rate.msg_class, _buffer.msg_rate.msg_id,
                             _buffer.msg_rate.rate);
            }
            return false;
        case MSG_CFG_PRT:
           _ublox_port = _buffer.prt.portID;
           return false;
        case MSG_CFG_RATE:
            if(_buffer.nav_rate.measure_rate_ms != gps._rate_ms[state.instance] ||
               _buffer.nav_rate.nav_rate != 1 ||
               _buffer.nav_rate.timeref != 0) {
               _configure_rate();
                _unconfigured_messages |= CONFIG_RATE_NAV;
                _cfg_needs_save = true;
            } else {
                _unconfigured_messages &= ~CONFIG_RATE_NAV;
            }
            return false;
        }
           
    }

    if (_class == CLASS_MON) {
        switch(_msg_id) {
        case MSG_MON_HW:
            if (_payload_length == 60 || _payload_length == 68) {
                log_mon_hw();
            }
            break;
        case MSG_MON_HW2:
            if (_payload_length == 28) {
                log_mon_hw2();  
            }
            break;
        case MSG_MON_VER:
            _have_version = true;
            strncpy(_version.hwVersion, _buffer.mon_ver.hwVersion, sizeof(_version.hwVersion));
            strncpy(_version.swVersion, _buffer.mon_ver.swVersion, sizeof(_version.swVersion));
            gcs().send_text(MAV_SEVERITY_INFO, 
                                             "u-blox %d HW: %s SW: %s",
                                             state.instance + 1,
                                             _version.hwVersion,
                                             _version.swVersion);
            break;
        default:
            unexpected_message();
        }
        return false;
    }

#if UBLOX_RXM_RAW_LOGGING
    if (_class == CLASS_RXM && _msg_id == MSG_RXM_RAW && gps._raw_data != 0) {
        log_rxm_raw(_buffer.rxm_raw);
        return false;
    } else if (_class == CLASS_RXM && _msg_id == MSG_RXM_RAWX && gps._raw_data != 0) {
        log_rxm_rawx(_buffer.rxm_rawx);
        return false;
    }
#endif // UBLOX_RXM_RAW_LOGGING

    if (_class != CLASS_NAV) {
        unexpected_message();
        return false;
    }

    switch (_msg_id) {
    case MSG_POSLLH:
        Debug("MSG_POSLLH next_fix=%u", next_fix);
        if (havePvtMsg) {
            _unconfigured_messages |= CONFIG_RATE_POSLLH;
            break;
        }
        _last_pos_time        = _buffer.posllh.time;
        state.location.lng    = _buffer.posllh.longitude;
        state.location.lat    = _buffer.posllh.latitude;
        state.location.alt    = _buffer.posllh.altitude_msl / 10;
        state.status          = next_fix;
        _new_position = true;
        state.horizontal_accuracy = _buffer.posllh.horizontal_accuracy*1.0e-3f;
        state.vertical_accuracy = _buffer.posllh.vertical_accuracy*1.0e-3f;
        state.have_horizontal_accuracy = true;
        state.have_vertical_accuracy = true;
#if UBLOX_FAKE_3DLOCK
        state.location.lng = 1491652300L;
        state.location.lat = -353632610L;
        state.location.alt = 58400;
        state.vertical_accuracy = 0;
        state.horizontal_accuracy = 0;
#endif
        break;

    case MSG_NAV_RELPOSNED: {
        Debug("MSG_NAV_RELPOSNED RTK status Received");

        state.rtk_age_ms    = 0xFFFFFFFF;

    	state.rtk_baseline_x_mm = _buffer.rtk.rel_pos_n_cm*10+_buffer.rtk.rel_pos_hp_n_mm/10.0;
    	state.rtk_baseline_y_mm = _buffer.rtk.rel_pos_e_cm*10+_buffer.rtk.rel_pos_hp_e_mm/10.0;
    	state.rtk_baseline_z_mm = _buffer.rtk.rel_pos_d_cm*10+_buffer.rtk.rel_pos_hp_d_mm/10.0;

    	int32_t acc_n_mm = _buffer.rtk.acc_n_mm;
    	int32_t acc_e_mm = _buffer.rtk.acc_e_mm;
    	int32_t acc_d_mm = _buffer.rtk.acc_d_mm;

    	// rms of error terms
<<<<<<< HEAD
    	state.rtk_accuracy = safe_sqrt(acc_n_mm*acc_n_mm + acc_e_mm*acc_e_mm + acc_d_mm*acc_d_mm);
=======
    	double rtk_accuracy = acc_n_mm*acc_n_mm + acc_e_mm*acc_e_mm + acc_d_mm*acc_d_mm;
    	state.rtk_accuracy = (uint32_t) safe_sqrt(rtk_accuracy);
>>>>>>> a650bf22
    	state.rtk_baseline_coords_type = 1; // NED
    	state.rtk_time_week_ms = _buffer.rtk.itow_ms;
    	state.rtk_week_number = state.time_week;

        Debug("MSG_NAV_RELPOSNED RTK status=%u pos_n=%d, pos_e=%d, pos_d=%d, acc_n=%d, acc_e=%d, acc_d=%d",
              _buffer.rtk.flags_bitfield,
              _buffer.rtk.rel_pos_n_cm,
              _buffer.rtk.rel_pos_e_cm,
              _buffer.rtk.rel_pos_d_cm,
              acc_n_mm,
              acc_e_mm,
              acc_d_mm
        );

#if UBLOX_DEBUGGING
		uint32_t flags = _buffer.rtk.flags_bitfield;
		uint8_t gnss_fix_ok = flags & 1;
		uint8_t diff_soln = flags & (1 << 1);
		uint8_t rel_pos_valid = flags & (1 << 2);
		uint8_t carr_soln = ((flags & (1 << 4)) << 1) | (flags & (1 << 3));
		uint8_t is_moving = flags & (1 << 5);
		uint8_t ref_pos_miss = flags & (1 << 6);
		uint8_t ref_obs_miss = flags & (1 << 2);

        Debug("MSG_NAV_RELPOSNED RTK Status: fix_ok=%u, diff_soln=%u, rel_pos_valid=%u,"
        		" carr_soln=%u, is_moving=%u, ref_pos_miss=%u, ref_obs_miss=%u",
        		gnss_fix_ok,
        		diff_soln,
        		rel_pos_valid,
        		carr_soln,
        		is_moving,
        		ref_pos_miss,
        		ref_obs_miss
        );
#endif
       }
       break;
    case MSG_STATUS:
        Debug("MSG_STATUS fix_status=%u fix_type=%u",
              _buffer.status.fix_status,
              _buffer.status.fix_type);
        if (havePvtMsg) {
            _unconfigured_messages |= CONFIG_RATE_STATUS;
            break;
        }
        if (_buffer.status.fix_status & NAV_STATUS_FIX_VALID) {
            if( (_buffer.status.fix_type == AP_GPS_UBLOX::FIX_3D) &&
                (_buffer.status.fix_status & AP_GPS_UBLOX::NAV_STATUS_DGPS_USED)) {
                next_fix = AP_GPS::GPS_OK_FIX_3D_DGPS;
            }else if( _buffer.status.fix_type == AP_GPS_UBLOX::FIX_3D) {
                next_fix = AP_GPS::GPS_OK_FIX_3D;
            }else if (_buffer.status.fix_type == AP_GPS_UBLOX::FIX_2D) {
                next_fix = AP_GPS::GPS_OK_FIX_2D;
            }else{
                next_fix = AP_GPS::NO_FIX;
                state.status = AP_GPS::NO_FIX;
            }
        }else{
            next_fix = AP_GPS::NO_FIX;
            state.status = AP_GPS::NO_FIX;
        }
#if UBLOX_FAKE_3DLOCK
        state.status = AP_GPS::GPS_OK_FIX_3D;
        next_fix = state.status;
#endif
        break;
    case MSG_DOP:
        Debug("MSG_DOP");
        noReceivedHdop = false;
        state.hdop        = _buffer.dop.hDOP;
        state.vdop        = _buffer.dop.vDOP;
#if UBLOX_FAKE_3DLOCK
        state.hdop = 130;
        state.hdop = 170;
#endif
        break;
    case MSG_SOL:
        Debug("MSG_SOL fix_status=%u fix_type=%u",
              _buffer.solution.fix_status,
              _buffer.solution.fix_type);
        if (havePvtMsg) {
            state.time_week = _buffer.solution.week;
            break;
        }
        if (_buffer.solution.fix_status & NAV_STATUS_FIX_VALID) {
            if( (_buffer.solution.fix_type == AP_GPS_UBLOX::FIX_3D) &&
                (_buffer.solution.fix_status & AP_GPS_UBLOX::NAV_STATUS_DGPS_USED)) {
                next_fix = AP_GPS::GPS_OK_FIX_3D_DGPS;
            }else if( _buffer.solution.fix_type == AP_GPS_UBLOX::FIX_3D) {
                next_fix = AP_GPS::GPS_OK_FIX_3D;
            }else if (_buffer.solution.fix_type == AP_GPS_UBLOX::FIX_2D) {
                next_fix = AP_GPS::GPS_OK_FIX_2D;
            }else{
                next_fix = AP_GPS::NO_FIX;
                state.status = AP_GPS::NO_FIX;
            }
        }else{
            next_fix = AP_GPS::NO_FIX;
            state.status = AP_GPS::NO_FIX;
        }
        if(noReceivedHdop) {
            state.hdop = _buffer.solution.position_DOP;
        }
        state.num_sats    = _buffer.solution.satellites;
        if (next_fix >= AP_GPS::GPS_OK_FIX_2D) {
            state.last_gps_time_ms = AP_HAL::millis();
            state.time_week_ms    = _buffer.solution.time;
            state.time_week       = _buffer.solution.week;
        }
#if UBLOX_FAKE_3DLOCK
        next_fix = state.status;
        state.num_sats = 10;
        state.time_week = 1721;
        state.time_week_ms = AP_HAL::millis() + 3*60*60*1000 + 37000;
        state.last_gps_time_ms = AP_HAL::millis();
        state.hdop = 130;
#endif
        break;
    case MSG_PVT:
        Debug("MSG_PVT");
        havePvtMsg = true;
        // position
        _last_pos_time        = _buffer.pvt.itow;
        state.location.lng    = _buffer.pvt.lon;
        state.location.lat    = _buffer.pvt.lat;
        state.location.alt    = _buffer.pvt.h_msl / 10;
        switch (_buffer.pvt.fix_type) 
        {
            case 0:
                state.status = AP_GPS::NO_FIX;
                break;
            case 1:
                state.status = AP_GPS::NO_FIX;
                break;
            case 2:
                state.status = AP_GPS::GPS_OK_FIX_2D;
                break;
            case 3:
                state.status = AP_GPS::GPS_OK_FIX_3D;
                if (_buffer.pvt.flags & 0b00000010)  // diffsoln
                    state.status = AP_GPS::GPS_OK_FIX_3D_DGPS;
                if (_buffer.pvt.flags & 0b01000000)  // carrsoln - float
                    state.status = AP_GPS::GPS_OK_FIX_3D_RTK_FLOAT;
                if (_buffer.pvt.flags & 0b10000000)  // carrsoln - fixed
                    state.status = AP_GPS::GPS_OK_FIX_3D_RTK_FIXED;
                break;
            case 4:
                gcs().send_text(MAV_SEVERITY_INFO,
                                "Unexpected state %d", _buffer.pvt.flags);
                state.status = AP_GPS::GPS_OK_FIX_3D;
                break;
            case 5:
                state.status = AP_GPS::NO_FIX;
                break;
            default:
                state.status = AP_GPS::NO_FIX;
                break;
        }
        next_fix = state.status;
        _new_position = true;
        state.horizontal_accuracy = _buffer.pvt.h_acc*1.0e-3f;
        state.vertical_accuracy = _buffer.pvt.v_acc*1.0e-3f;
        state.have_horizontal_accuracy = true;
        state.have_vertical_accuracy = true;
        // SVs
        state.num_sats    = _buffer.pvt.num_sv;
        // velocity     
        _last_vel_time         = _buffer.pvt.itow;
        state.ground_speed     = _buffer.pvt.gspeed*0.001f;          // m/s
        state.ground_course    = wrap_360(_buffer.pvt.head_mot * 1.0e-5f);       // Heading 2D deg * 100000
        state.have_vertical_velocity = true;
        state.velocity.x = _buffer.pvt.velN * 0.001f;
        state.velocity.y = _buffer.pvt.velE * 0.001f;
        state.velocity.z = _buffer.pvt.velD * 0.001f;
        state.have_speed_accuracy = true;
        state.speed_accuracy = _buffer.pvt.s_acc*0.001f;
        _new_speed = true;
        // dop
        if(noReceivedHdop) {
            state.hdop        = _buffer.pvt.p_dop;
            state.vdop        = _buffer.pvt.p_dop;
        }
                    
        state.last_gps_time_ms = AP_HAL::millis();
        
        // time
        state.time_week_ms    = _buffer.pvt.itow;
#if UBLOX_FAKE_3DLOCK
        state.location.lng = 1491652300L;
        state.location.lat = -353632610L;
        state.location.alt = 58400;
        state.vertical_accuracy = 0;
        state.horizontal_accuracy = 0;
        state.status = AP_GPS::GPS_OK_FIX_3D;
        state.num_sats = 10;
        state.time_week = 1721;
        state.time_week_ms = AP_HAL::millis() + 3*60*60*1000 + 37000;
        state.last_gps_time_ms = AP_HAL::millis();
        state.hdop = 130;
        state.speed_accuracy = 0;
        next_fix = state.status;
#endif
        break;
    case MSG_VELNED:
        Debug("MSG_VELNED");
        if (havePvtMsg) {
            _unconfigured_messages |= CONFIG_RATE_VELNED;
            break;
        }
        _last_vel_time         = _buffer.velned.time;
        state.ground_speed     = _buffer.velned.speed_2d*0.01f;          // m/s
        state.ground_course    = wrap_360(_buffer.velned.heading_2d * 1.0e-5f);       // Heading 2D deg * 100000
        state.have_vertical_velocity = true;
        state.velocity.x = _buffer.velned.ned_north * 0.01f;
        state.velocity.y = _buffer.velned.ned_east * 0.01f;
        state.velocity.z = _buffer.velned.ned_down * 0.01f;
        state.ground_course = wrap_360(degrees(atan2f(state.velocity.y, state.velocity.x)));
        state.ground_speed = norm(state.velocity.y, state.velocity.x);
        state.have_speed_accuracy = true;
        state.speed_accuracy = _buffer.velned.speed_accuracy*0.01f;
#if UBLOX_FAKE_3DLOCK
        state.speed_accuracy = 0;
#endif
        _new_speed = true;
        break;
    case MSG_NAV_SVINFO:
        {
        Debug("MSG_NAV_SVINFO\n");
        static const uint8_t HardwareGenerationMask = 0x07;
        _hardware_generation = _buffer.svinfo_header.globalFlags & HardwareGenerationMask;
        switch (_hardware_generation) {
            case UBLOX_5:
            case UBLOX_6:
                // only 7 and newer support CONFIG_GNSS
                _unconfigured_messages &= ~CONFIG_GNSS;
                break;
            case UBLOX_7:
            case UBLOX_M8:
#if UBLOX_SPEED_CHANGE
                port->begin(4000000U);
                Debug("Changed speed to 4Mhz for SPI-driven UBlox\n");
#endif
                break;
            default:
                hal.console->printf("Wrong Ublox Hardware Version%u\n", _hardware_generation);
                break;
        };
        _unconfigured_messages &= ~CONFIG_VERSION;
        /* We don't need that anymore */
        _configure_message_rate(CLASS_NAV, MSG_NAV_SVINFO, 0);
        break;
        }
    default:
        Debug("Unexpected NAV message 0x%02x", (unsigned)_msg_id);
        if (++_disable_counter == 0) {
            Debug("Disabling NAV message 0x%02x", (unsigned)_msg_id);
            _configure_message_rate(CLASS_NAV, _msg_id, 0);
        }
        return false;
    }

    // we only return true when we get new position and speed data
    // this ensures we don't use stale data
    if (_new_position && _new_speed && _last_vel_time == _last_pos_time) {
        _new_speed = _new_position = false;
        return true;
    }
    return false;
}


// UBlox auto configuration

/*
 *  update checksum for a set of bytes
 */
void
AP_GPS_UBLOX::_update_checksum(uint8_t *data, uint16_t len, uint8_t &ck_a, uint8_t &ck_b)
{
    while (len--) {
        ck_a += *data;
        ck_b += ck_a;
        data++;
    }
}


/*
 *  send a ublox message
 */
bool
AP_GPS_UBLOX::_send_message(uint8_t msg_class, uint8_t msg_id, void *msg, uint16_t size)
{
    if (port->txspace() < (sizeof(struct ubx_header) + 2 + size)) {
        return false;
    }
    struct ubx_header header;
    uint8_t ck_a=0, ck_b=0;
    header.preamble1 = PREAMBLE1;
    header.preamble2 = PREAMBLE2;
    header.msg_class = msg_class;
    header.msg_id    = msg_id;
    header.length    = size;

    _update_checksum((uint8_t *)&header.msg_class, sizeof(header)-2, ck_a, ck_b);
    _update_checksum((uint8_t *)msg, size, ck_a, ck_b);

    port->write((const uint8_t *)&header, sizeof(header));
    port->write((const uint8_t *)msg, size);
    port->write((const uint8_t *)&ck_a, 1);
    port->write((const uint8_t *)&ck_b, 1);
    return true;
}

/*
 *  requests the given message rate for a specific message class
 *  and msg_id
 *  returns true if it sent the request, false if waiting on knowing the port
 */
bool
AP_GPS_UBLOX::_request_message_rate(uint8_t msg_class, uint8_t msg_id)
{
    // Without knowing what communication port is being used it isn't possible to verify
    // always ensure we have a port before sending the request
    if(_ublox_port >= UBLOX_MAX_PORTS) {
        _request_port();
        return false;
    } else {
        struct ubx_cfg_msg msg;
        msg.msg_class = msg_class;
        msg.msg_id    = msg_id;
        return _send_message(CLASS_CFG, MSG_CFG_MSG, &msg, sizeof(msg));
    }
}

/*
 *  configure a UBlox GPS for the given message rate for a specific
 *  message class and msg_id
 */
bool
AP_GPS_UBLOX::_configure_message_rate(uint8_t msg_class, uint8_t msg_id, uint8_t rate)
{
    if (port->txspace() < (int16_t)(sizeof(struct ubx_header)+sizeof(struct ubx_cfg_msg_rate)+2)) {
        return false;
    }

    struct ubx_cfg_msg_rate msg;
    msg.msg_class = msg_class;
    msg.msg_id    = msg_id;
    msg.rate      = rate;
    return _send_message(CLASS_CFG, MSG_CFG_MSG, &msg, sizeof(msg));
}

/*
 * save gps configurations to non-volatile memory sent until the call of
 * this message
 */
void
AP_GPS_UBLOX::_save_cfg()
{
    ubx_cfg_cfg save_cfg;
    save_cfg.clearMask = 0;
    save_cfg.saveMask = SAVE_CFG_ALL;
    save_cfg.loadMask = 0;
    _send_message(CLASS_CFG, MSG_CFG_CFG, &save_cfg, sizeof(save_cfg));
    _last_cfg_sent_time = AP_HAL::millis();
    _num_cfg_save_tries++;
    gcs().send_text(MAV_SEVERITY_INFO,
                                     "GPS: u-blox %d saving config",
                                     state.instance + 1);
}

/*
  detect a Ublox GPS. Adds one byte, and returns true if the stream
  matches a UBlox
 */
bool
AP_GPS_UBLOX::_detect(struct UBLOX_detect_state &state, uint8_t data)
{
reset:
	switch (state.step) {
        case 1:
            if (PREAMBLE2 == data) {
                state.step++;
                break;
            }
            state.step = 0;
            FALLTHROUGH;
        case 0:
            if (PREAMBLE1 == data)
                state.step++;
            break;
        case 2:
            state.step++;
            state.ck_b = state.ck_a = data;
            break;
        case 3:
            state.step++;
            state.ck_b += (state.ck_a += data);
            break;
        case 4:
            state.step++;
            state.ck_b += (state.ck_a += data);
            state.payload_length = data;
            break;
        case 5:
            state.step++;
            state.ck_b += (state.ck_a += data);
            state.payload_counter = 0;
            break;
        case 6:
            state.ck_b += (state.ck_a += data);
            if (++state.payload_counter == state.payload_length)
                state.step++;
            break;
        case 7:
            state.step++;
            if (state.ck_a != data) {
                state.step = 0;
				goto reset;
            }
            break;
        case 8:
            state.step = 0;
			if (state.ck_b == data) {
				// a valid UBlox packet
				return true;
			} else {
				goto reset;
			}
    }
    return false;
}

void
AP_GPS_UBLOX::_request_version(void)
{
    _send_message(CLASS_MON, MSG_MON_VER, nullptr, 0);
}

void
AP_GPS_UBLOX::_configure_rate(void)
{
    struct ubx_cfg_nav_rate msg;
    // require a minimum measurement rate of 5Hz
    msg.measure_rate_ms = gps.get_rate_ms(state.instance);
    msg.nav_rate        = 1;
    msg.timeref         = 0;     // UTC time
    _send_message(CLASS_CFG, MSG_CFG_RATE, &msg, sizeof(msg));
}

static const char *reasons[] = {"navigation rate",
                                "posllh rate",
                                "status rate",
                                "solution rate",
                                "velned rate",
                                "dop rate",
                                "hw monitor rate",
                                "hw2 monitor rate",
                                "raw rate",
                                "version",
                                "navigation settings",
                                "GNSS settings",
                                "SBAS settings",
                                "PVT rate"};


void
AP_GPS_UBLOX::broadcast_configuration_failure_reason(void) const {
    for (uint8_t i = 0; i < ARRAY_SIZE(reasons); i++) {
        if (_unconfigured_messages & (1 << i)) {
            gcs().send_text(MAV_SEVERITY_INFO, "GPS %d: u-blox %s configuration 0x%02x",
                state.instance +1, reasons[i], _unconfigured_messages);
            break;
        }
    }
}

/*
  return velocity lag in seconds
 */
bool AP_GPS_UBLOX::get_lag(float &lag_sec) const
{
    switch (_hardware_generation) {
    case UBLOX_UNKNOWN_HARDWARE_GENERATION:
        lag_sec = 0.22f;
        // always bail out in this case, it's used to indicate we have yet to receive a valid
        // hardware generation, however the user may have inhibited us detecting the generation
        // so if we aren't allowed to do configuration, we will accept this as the default delay
        return gps._auto_config != AP_GPS::GPS_AUTO_CONFIG_ENABLE;
    case UBLOX_5:
    case UBLOX_6:
    default:
        lag_sec = 0.22f;
        break;
    case UBLOX_7:
    case UBLOX_M8:
        // based on flight logs the 7 and 8 series seem to produce about 120ms lag
        lag_sec = 0.12f;
        break;
    };
    return true;
}

void AP_GPS_UBLOX::Write_DataFlash_Log_Startup_messages() const
{
    AP_GPS_Backend::Write_DataFlash_Log_Startup_messages();

    if (_have_version) {
        DataFlash_Class::instance()->Log_Write_MessageF("u-blox %d HW: %s SW: %s",
                                           state.instance+1,
                                           _version.hwVersion,
                                           _version.swVersion);
    }
}<|MERGE_RESOLUTION|>--- conflicted
+++ resolved
@@ -880,12 +880,8 @@
     	int32_t acc_d_mm = _buffer.rtk.acc_d_mm;
 
     	// rms of error terms
-<<<<<<< HEAD
-    	state.rtk_accuracy = safe_sqrt(acc_n_mm*acc_n_mm + acc_e_mm*acc_e_mm + acc_d_mm*acc_d_mm);
-=======
     	double rtk_accuracy = acc_n_mm*acc_n_mm + acc_e_mm*acc_e_mm + acc_d_mm*acc_d_mm;
     	state.rtk_accuracy = (uint32_t) safe_sqrt(rtk_accuracy);
->>>>>>> a650bf22
     	state.rtk_baseline_coords_type = 1; // NED
     	state.rtk_time_week_ms = _buffer.rtk.itow_ms;
     	state.rtk_week_number = state.time_week;
