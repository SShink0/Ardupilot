--- conflicted
+++ resolved
@@ -1352,21 +1352,9 @@
 
             if (((_buffer.relposned.flags & valid_mask) == valid_mask) &&
                 ((_buffer.relposned.flags & invalid_mask) == 0) &&
-<<<<<<< HEAD
-                rel_dist > min_separation &&
-                offset_dist > min_separation &&
-                fabsf(dist_error) < strict_length_error_allowed * min_dist &&
-                tilt_ok) {
-                float rotation_offset_rad;
-                const Vector3f diff = offset1 - offset0;
-                rotation_offset_rad = Vector2f(diff.x, diff.y).angle();
-                state.gps_yaw = wrap_360((float)(_buffer.relposned.relPosHeading * 1e-5 - degrees(rotation_offset_rad)));
-                state.have_gps_yaw = true;
-=======
                 calculate_moving_base_yaw(_buffer.relposned.relPosHeading * 1e-5,
                                           _buffer.relposned.relPosLength * 0.01,
                                           _buffer.relposned.relPosD*0.01)) {
->>>>>>> 3b6513b9
                 state.gps_yaw_accuracy = _buffer.relposned.accHeading * 1e-5;
                 state.have_gps_yaw_accuracy = true;
             } else {
