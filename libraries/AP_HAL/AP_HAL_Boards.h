#pragma once

/**
 * C preprocesor enumeration of the boards supported by the AP_HAL.
 * This list exists so HAL_BOARD == HAL_BOARD_xxx preprocessor blocks
 * can be used to exclude HAL boards from the build when appropriate.
 * Its not an elegant solution but we can improve it in future.
 */

#define HAL_BOARD_SITL     3
#define HAL_BOARD_SMACCM   4 // unused
#define HAL_BOARD_PX4      5
#define HAL_BOARD_FLYMAPLE 6
#define HAL_BOARD_LINUX    7
#define HAL_BOARD_VRBRAIN  8
#define HAL_BOARD_QURT     9
#define HAL_BOARD_REVOMINI 10
#define HAL_BOARD_EMPTY    99

// default board subtype is -1
#define HAL_BOARD_SUBTYPE_NONE -1

/**
   HAL Linux sub-types, starting at 1000
 */
#define HAL_BOARD_SUBTYPE_LINUX_NONE     1000
#define HAL_BOARD_SUBTYPE_LINUX_ERLEBOARD 1001
#define HAL_BOARD_SUBTYPE_LINUX_PXF      1002
#define HAL_BOARD_SUBTYPE_LINUX_NAVIO    1003
#define HAL_BOARD_SUBTYPE_LINUX_ZYNQ     1004
#define HAL_BOARD_SUBTYPE_LINUX_BBBMINI  1005
#define HAL_BOARD_SUBTYPE_LINUX_BEBOP    1006
#define HAL_BOARD_SUBTYPE_LINUX_RASPILOT 1007
#define HAL_BOARD_SUBTYPE_LINUX_MINLURE  1008
#define HAL_BOARD_SUBTYPE_LINUX_ERLEBRAIN2 1009
#define HAL_BOARD_SUBTYPE_LINUX_BH       1010
#define HAL_BOARD_SUBTYPE_LINUX_QFLIGHT  1011
#define HAL_BOARD_SUBTYPE_LINUX_PXFMINI  1012
#define HAL_BOARD_SUBTYPE_LINUX_NAVIO2   1013

/**
   HAL PX4 sub-types, starting at 2000
 */
#define HAL_BOARD_SUBTYPE_PX4_V1         2000
#define HAL_BOARD_SUBTYPE_PX4_V2         2001

/**
   HAL VRBRAIN sub-types, starting at 4000
 */
#define HAL_BOARD_SUBTYPE_VRBRAIN_V45    4000
#define HAL_BOARD_SUBTYPE_VRBRAIN_V51    4001
#define HAL_BOARD_SUBTYPE_VRBRAIN_V52    4002
#define HAL_BOARD_SUBTYPE_VRUBRAIN_V51   4003
#define HAL_BOARD_SUBTYPE_VRUBRAIN_V52   4004

// InertialSensor driver types
#define HAL_INS_MPU60XX_SPI 2
#define HAL_INS_MPU60XX_I2C 3
#define HAL_INS_HIL     4
#define HAL_INS_PX4     5
#define HAL_INS_FLYMAPLE 6
#define HAL_INS_L3G4200D 7
#define HAL_INS_VRBRAIN  8
#define HAL_INS_MPU9250_SPI  9
#define HAL_INS_L3GD20   10
#define HAL_INS_LSM9DS0 11
#define HAL_INS_RASPILOT 12
#define HAL_INS_MPU9250_I2C 13
#define HAL_INS_BH          14
#define HAL_INS_QFLIGHT  15
#define HAL_INS_QURT     16

// barometer driver types
#define HAL_BARO_BMP085     1
#define HAL_BARO_MS5611_I2C 2
#define HAL_BARO_MS5611_SPI 3
#define HAL_BARO_MS5607_I2C 4
#define HAL_BARO_PX4        5
#define HAL_BARO_HIL        6
#define HAL_BARO_VRBRAIN    7
#define HAL_BARO_MS5637_I2C 8
#define HAL_BARO_QFLIGHT    9
#define HAL_BARO_QURT      10

// compass driver types
#define HAL_COMPASS_HMC5843   1
#define HAL_COMPASS_PX4       2
#define HAL_COMPASS_HIL       3
#define HAL_COMPASS_VRBRAIN   4
#define HAL_COMPASS_AK8963_MPU9250 5
#define HAL_COMPASS_AK8963_I2C  6
#define HAL_COMPASS_HMC5843_MPU6000 7
#define HAL_COMPASS_RASPILOT  8
#define HAL_COMPASS_AK8963_MPU9250_I2C  9
#define HAL_COMPASS_BH                  10
#define HAL_COMPASS_QFLIGHT   11
#define HAL_COMPASS_QURT      12

// Heat Types
#define HAL_LINUX_HEAT_PWM 1

/**
   CPU classes, used to select if CPU intensive algorithms should be used

   Note that these are only approximate, not exact CPU speeds.
 */
#define HAL_CPU_CLASS_16   1   // DEPRECATED: 16Mhz, AVR2560 or similar
#define HAL_CPU_CLASS_75   2   // 75Mhz, Flymaple or similar
#define HAL_CPU_CLASS_150  3   // 150Mhz, PX4 or similar, assumes
                               // hardware floating point. Assumes tens
                               // of kilobytes of memory available
#define HAL_CPU_CLASS_1000 4   // GigaHz class, SITL, BeagleBone etc,
                               // assumes megabytes of memory available

/**
   operating system features:

   HAL implementations may define the following extra feature defines
   to 1 if available

  HAL_OS_POSIX_IO    :  has posix-like filesystem IO
  HAL_OS_SOCKETS     :  has posix-like sockets
 */

#if CONFIG_HAL_BOARD == HAL_BOARD_SITL
#define HAL_BOARD_NAME "SITL"
#define HAL_CPU_CLASS HAL_CPU_CLASS_1000
#define HAL_OS_POSIX_IO 1
#define HAL_OS_SOCKETS 1
#define HAL_STORAGE_SIZE            16384
#define HAL_STORAGE_SIZE_AVAILABLE  HAL_STORAGE_SIZE
#define HAL_BOARD_LOG_DIRECTORY "logs"
#define HAL_BOARD_TERRAIN_DIRECTORY "terrain"
#define HAL_PARAM_DEFAULTS_PATH "etc/defaults.parm"
#define HAL_INS_DEFAULT HAL_INS_HIL
#define HAL_BARO_DEFAULT HAL_BARO_HIL
#define HAL_COMPASS_DEFAULT HAL_COMPASS_HIL
#define HAL_GPIO_A_LED_PIN        61
#define HAL_GPIO_B_LED_PIN        48
#define HAL_GPIO_C_LED_PIN        117
#define HAL_GPIO_LED_ON           LOW
#define HAL_GPIO_LED_OFF          HIGH

#elif CONFIG_HAL_BOARD == HAL_BOARD_FLYMAPLE
#define HAL_BOARD_NAME "FLYMAPLE"
#define HAL_CPU_CLASS HAL_CPU_CLASS_75
#define HAL_STORAGE_SIZE            4096
#define HAL_STORAGE_SIZE_AVAILABLE  HAL_STORAGE_SIZE
#define HAL_INS_DEFAULT HAL_INS_FLYMAPLE
#define HAL_BARO_DEFAULT HAL_BARO_BMP085
#define HAL_BARO_BMP085_BUS 1
#define HAL_BARO_BMP085_I2C_ADDR 0x77
#define HAL_COMPASS_DEFAULT HAL_COMPASS_HMC5843
#define HAL_COMPASS_HMC5843_I2C_BUS 1
#define HAL_COMPASS_HMC5843_I2C_ADDR 0x1E
#define HAL_SERIAL0_BAUD_DEFAULT 115200
#define CONFIG_HAL_BOARD_SUBTYPE HAL_BOARD_SUBTYPE_NONE
#define HAL_GPIO_A_LED_PIN        13
#define HAL_GPIO_B_LED_PIN        13
#define HAL_GPIO_C_LED_PIN        13
#define HAL_GPIO_LED_ON           LOW
#define HAL_GPIO_LED_OFF          HIGH

#elif CONFIG_HAL_BOARD == HAL_BOARD_PX4
#define HAL_BOARD_NAME "PX4"
#define HAL_CPU_CLASS HAL_CPU_CLASS_150
#define HAL_OS_POSIX_IO 1
#define HAL_BOARD_LOG_DIRECTORY "/fs/microsd/APM/LOGS"
#define HAL_BOARD_TERRAIN_DIRECTORY "/fs/microsd/APM/TERRAIN"
#define HAL_PARAM_DEFAULTS_PATH "/etc/defaults.parm"
#define HAL_INS_DEFAULT HAL_INS_PX4
#define HAL_BARO_DEFAULT HAL_BARO_PX4
#define HAL_COMPASS_DEFAULT HAL_COMPASS_PX4
#define HAL_SERIAL0_BAUD_DEFAULT 115200
#ifdef CONFIG_ARCH_BOARD_PX4FMU_V1
#define CONFIG_HAL_BOARD_SUBTYPE HAL_BOARD_SUBTYPE_PX4_V1
#define HAL_STORAGE_SIZE            8192
#else
#define CONFIG_HAL_BOARD_SUBTYPE HAL_BOARD_SUBTYPE_PX4_V2
#define HAL_STORAGE_SIZE            16384
#endif
#define HAL_GPIO_A_LED_PIN        27
#define HAL_GPIO_B_LED_PIN        26
#define HAL_GPIO_C_LED_PIN        25
#define HAL_GPIO_LED_ON           LOW
#define HAL_GPIO_LED_OFF          HIGH

#elif CONFIG_HAL_BOARD == HAL_BOARD_LINUX
#define HAL_BOARD_NAME "Linux"
#define HAL_CPU_CLASS HAL_CPU_CLASS_1000
#define HAL_OS_POSIX_IO 1
#define HAL_OS_SOCKETS 1
#define HAL_STORAGE_SIZE            16384
#define HAL_STORAGE_SIZE_AVAILABLE  HAL_STORAGE_SIZE
#if CONFIG_HAL_BOARD_SUBTYPE == HAL_BOARD_SUBTYPE_LINUX_NONE
#define HAL_BOARD_LOG_DIRECTORY "logs"
#define HAL_BOARD_TERRAIN_DIRECTORY "terrain"
#define HAL_INS_DEFAULT HAL_INS_HIL
#define HAL_BARO_DEFAULT HAL_BARO_HIL
#define HAL_COMPASS_DEFAULT HAL_COMPASS_HIL

#elif CONFIG_HAL_BOARD_SUBTYPE == HAL_BOARD_SUBTYPE_LINUX_PXF || CONFIG_HAL_BOARD_SUBTYPE == HAL_BOARD_SUBTYPE_LINUX_ERLEBOARD
#define HAL_BOARD_LOG_DIRECTORY "/var/APM/logs"
#define HAL_BOARD_TERRAIN_DIRECTORY "/var/APM/terrain"
#define HAL_INS_DEFAULT HAL_INS_MPU9250_SPI
#define HAL_INS_MPU9250_NAME "mpu9250"
#define HAL_BARO_DEFAULT HAL_BARO_MS5611_SPI
#define HAL_BARO_MS5611_NAME "ms5611"
#define HAL_COMPASS_DEFAULT HAL_COMPASS_AK8963_MPU9250
#define HAL_COMPASS_HMC5843_I2C_BUS 1
#define HAL_COMPASS_HMC5843_I2C_ADDR 0x1E
#define HAL_GPIO_A_LED_PIN        61
#define HAL_GPIO_B_LED_PIN        48
#define HAL_GPIO_C_LED_PIN        117
#define HAL_GPIO_LED_ON           LOW
#define HAL_GPIO_LED_OFF          HIGH
#elif CONFIG_HAL_BOARD_SUBTYPE == HAL_BOARD_SUBTYPE_LINUX_BEBOP
#define HAL_BOARD_LOG_DIRECTORY "/data/ftp/internal_000/APM/logs"
#define HAL_BOARD_TERRAIN_DIRECTORY "/data/ftp/internal_000/APM/terrain"
#define HAL_INS_DEFAULT HAL_INS_MPU60XX_I2C
#define HAL_INS_MPU60x0_I2C_BUS 2
#define HAL_INS_MPU60x0_I2C_ADDR 0x68
#define HAL_COMPASS_DEFAULT HAL_COMPASS_AK8963_I2C
#define HAL_COMPASS_AK8963_I2C_BUS 1
#define HAL_COMPASS_AK8963_I2C_ADDR 0x0d
#define HAL_BARO_DEFAULT HAL_BARO_MS5607_I2C
#define HAL_BARO_MS5607_I2C_BUS 1
#define HAL_BARO_MS5607_I2C_ADDR 0x77
#define HAL_UTILS_HEAT HAL_LINUX_HEAT_PWM
#define HAL_LINUX_HEAT_PWM_NUM  6
#define HAL_LINUX_HEAT_KP 20000
#define HAL_LINUX_HEAT_KI 6
#define HAL_LINUX_HEAT_PERIOD_NS 125000
#define HAL_LINUX_HEAT_TARGET_TEMP 50
#define BEBOP_CAMV_PWM  9
#define BEBOP_CAMV_PWM_FREQ 43333333
#define HAL_OPTFLOW_ONBOARD_VDEV_PATH "/dev/video0"
#define HAL_OPTFLOW_ONBOARD_SUBDEV_PATH "/dev/v4l-subdev0"
#define HAL_OPTFLOW_ONBOARD_SENSOR_WIDTH 320
#define HAL_OPTFLOW_ONBOARD_SENSOR_HEIGHT 240
#define HAL_OPTFLOW_ONBOARD_OUTPUT_WIDTH 64
#define HAL_OPTFLOW_ONBOARD_OUTPUT_HEIGHT 64
#define HAL_OPTFLOW_ONBOARD_CROP_WIDTH 240
#define HAL_OPTFLOW_ONBOARD_CROP_HEIGHT 240
#define HAL_OPTFLOW_ONBOARD_NBUFS 8;
#define HAL_FLOW_PX4_MAX_FLOW_PIXEL 4
#define HAL_FLOW_PX4_BOTTOM_FLOW_FEATURE_THRESHOLD 30
#define HAL_FLOW_PX4_BOTTOM_FLOW_VALUE_THRESHOLD 5000
#define HAL_PARAM_DEFAULTS_PATH "/etc/arducopter/bebop.parm"
/* focal length 3.6 um, 2x binning in each direction
 * 240x240 crop rescaled to 64x64 */
#define HAL_FLOW_PX4_FOCAL_LENGTH_MILLIPX (2.5 / (3.6 * 2.0 * 240 / 64))
#elif CONFIG_HAL_BOARD_SUBTYPE == HAL_BOARD_SUBTYPE_LINUX_MINLURE
#define HAL_BOARD_LOG_DIRECTORY "/var/APM/logs"
#define HAL_BOARD_TERRAIN_DIRECTORY "/var/APM/terrain"
#define HAL_INS_DEFAULT HAL_INS_MPU60XX_SPI
#define HAL_INS_MPU60x0_NAME "mpu6000"
#define HAL_BARO_DEFAULT HAL_BARO_MS5611_I2C
#define HAL_BARO_MS5611_I2C_BUS 10
#define HAL_BARO_MS5611_I2C_ADDR 0x77
#define HAL_BARO_MS5611_USE_TIMER true
#define HAL_COMPASS_DEFAULT HAL_COMPASS_HMC5843_MPU6000
/* Internal compass */
#define HAL_COMPASS_HMC5843_I2C_ADDR 0x1E
#define HAL_OPTFLOW_ONBOARD_VDEV_PATH "/dev/video0"
#define HAL_OPTFLOW_ONBOARD_SENSOR_WIDTH 320
#define HAL_OPTFLOW_ONBOARD_SENSOR_HEIGHT 240
#define HAL_OPTFLOW_ONBOARD_OUTPUT_WIDTH 64
#define HAL_OPTFLOW_ONBOARD_OUTPUT_HEIGHT 64
#define HAL_OPTFLOW_ONBOARD_CROP_WIDTH 240
#define HAL_OPTFLOW_ONBOARD_CROP_HEIGHT 240
#define HAL_OPTFLOW_ONBOARD_NBUFS 8;
#define HAL_FLOW_PX4_MAX_FLOW_PIXEL 4
#define HAL_FLOW_PX4_BOTTOM_FLOW_FEATURE_THRESHOLD 30
#define HAL_FLOW_PX4_BOTTOM_FLOW_VALUE_THRESHOLD 5000
#define HAL_PARAM_DEFAULTS_PATH "/etc/arducopter/minlure.parm"
/* ELP-USBFHD01M-L21
 * focal length 2.1 mm, pixel size 3 um
 * 240x240 crop rescaled to 64x64 */
#define HAL_FLOW_PX4_FOCAL_LENGTH_MILLIPX (3.0 / (2.1 * 2.0 * 240 / 64))
#elif CONFIG_HAL_BOARD_SUBTYPE == HAL_BOARD_SUBTYPE_LINUX_NAVIO
#define HAL_BOARD_LOG_DIRECTORY "/var/APM/logs"
#define HAL_BOARD_TERRAIN_DIRECTORY "/var/APM/terrain"
#define HAL_INS_DEFAULT HAL_INS_MPU9250_SPI
#define HAL_INS_MPU9250_NAME "mpu9250"
#define HAL_BARO_DEFAULT HAL_BARO_MS5611_I2C
#define HAL_BARO_MS5611_I2C_BUS 1
#define HAL_BARO_MS5611_I2C_ADDR 0x77
#define HAL_BARO_MS5611_USE_TIMER false
#define HAL_COMPASS_DEFAULT HAL_COMPASS_AK8963_MPU9250
/* HMC5843 can be an external compass */
#define HAL_COMPASS_HMC5843_I2C_BUS 1
#define HAL_COMPASS_HMC5843_I2C_ADDR 0x1E
#elif CONFIG_HAL_BOARD_SUBTYPE == HAL_BOARD_SUBTYPE_LINUX_NAVIO2
#define HAL_BOARD_LOG_DIRECTORY "/var/APM/logs"
#define HAL_BOARD_TERRAIN_DIRECTORY "/var/APM/terrain"
#define HAL_INS_DEFAULT HAL_INS_MPU9250_SPI
#define HAL_INS_MPU9250_NAME "mpu9250"
#define HAL_BARO_DEFAULT HAL_BARO_MS5611_I2C
#define HAL_BARO_MS5611_I2C_BUS 1
#define HAL_BARO_MS5611_I2C_ADDR 0x77
#define HAL_BARO_MS5611_USE_TIMER false
#define HAL_COMPASS_DEFAULT HAL_COMPASS_AK8963_MPU9250
/* HMC5843 can be an external compass */
#define HAL_COMPASS_HMC5843_I2C_BUS 1
#define HAL_COMPASS_HMC5843_I2C_ADDR 0x1E
#define HAL_GPIO_A_LED_PIN        16
#define HAL_GPIO_B_LED_PIN        16
#define HAL_GPIO_C_LED_PIN        16
#define HAL_GPIO_LED_ON           LOW
#define HAL_GPIO_LED_OFF          HIGH
#elif CONFIG_HAL_BOARD_SUBTYPE == HAL_BOARD_SUBTYPE_LINUX_RASPILOT
#define HAL_BOARD_LOG_DIRECTORY "/var/APM/logs"
#define HAL_BOARD_TERRAIN_DIRECTORY "/var/APM/terrain"
#define HAL_INS_DEFAULT HAL_INS_RASPILOT
#define HAL_INS_MPU60x0_NAME "mpu6000"
#define HAL_INS_LSM9DS0_G_NAME "lsm9ds0_g"
#define HAL_INS_LSM9DS0_A_NAME "lsm9ds0_am"
#define HAL_BARO_DEFAULT HAL_BARO_MS5611_SPI
#define HAL_BARO_MS5611_NAME "ms5611"
#define HAL_COMPASS_DEFAULT HAL_COMPASS_RASPILOT
/* HMC5843 can be an external compass */
#define HAL_COMPASS_HMC5843_I2C_BUS 1
#define HAL_COMPASS_HMC5843_I2C_ADDR 0x1E
#elif CONFIG_HAL_BOARD_SUBTYPE == HAL_BOARD_SUBTYPE_LINUX_ERLEBRAIN2
#define HAL_BOARD_LOG_DIRECTORY "/var/APM/logs"
#define HAL_BOARD_TERRAIN_DIRECTORY "/var/APM/terrain"
#define HAL_INS_DEFAULT HAL_INS_MPU9250_SPI
#define HAL_INS_MPU9250_NAME "mpu9250"
#define HAL_BARO_DEFAULT HAL_BARO_MS5611_SPI
#define HAL_BARO_MS5611_NAME "ms5611"
#define HAL_COMPASS_DEFAULT HAL_COMPASS_AK8963_MPU9250
/* HMC5843 can be an external compass */
#define HAL_COMPASS_HMC5843_I2C_BUS 1
#define HAL_COMPASS_HMC5843_I2C_ADDR 0x1E
#define HAL_GPIO_A_LED_PIN        24
#define HAL_GPIO_B_LED_PIN        25
#define HAL_GPIO_C_LED_PIN        16
#define HAL_GPIO_LED_ON           LOW
#define HAL_GPIO_LED_OFF          HIGH
#elif CONFIG_HAL_BOARD_SUBTYPE == HAL_BOARD_SUBTYPE_LINUX_ZYNQ
#define HAL_BOARD_LOG_DIRECTORY "/var/APM/logs"
#define HAL_BOARD_TERRAIN_DIRECTORY "/var/APM/terrain"
// Stub the sensors out for now, at least we can build and run
#define HAL_INS_DEFAULT HAL_INS_HIL
#define HAL_BARO_DEFAULT HAL_BARO_HIL
#define HAL_COMPASS_DEFAULT HAL_COMPASS_HIL
#elif CONFIG_HAL_BOARD_SUBTYPE == HAL_BOARD_SUBTYPE_LINUX_BBBMINI
#define HAL_BOARD_LOG_DIRECTORY "/var/APM/logs"
#define HAL_BOARD_TERRAIN_DIRECTORY "/var/APM/terrain"
#define HAL_INS_DEFAULT HAL_INS_MPU9250_SPI
#define HAL_INS_MPU9250_NAME "mpu9250"
#define HAL_BARO_DEFAULT HAL_BARO_MS5611_SPI
#define HAL_BARO_MS5611_NAME "ms5611"
#define HAL_COMPASS_DEFAULT HAL_COMPASS_AK8963_MPU9250
/* HMC5843 can be an external compass */
#define HAL_COMPASS_HMC5843_I2C_BUS 2
#define HAL_COMPASS_HMC5843_I2C_ADDR 0x1E
#define HAL_OPTFLOW_ONBOARD_VDEV_PATH "/dev/video0"
#define HAL_OPTFLOW_ONBOARD_SENSOR_WIDTH 320
#define HAL_OPTFLOW_ONBOARD_SENSOR_HEIGHT 240
#define HAL_OPTFLOW_ONBOARD_OUTPUT_WIDTH 64
#define HAL_OPTFLOW_ONBOARD_OUTPUT_HEIGHT 64
#define HAL_OPTFLOW_ONBOARD_CROP_WIDTH 240
#define HAL_OPTFLOW_ONBOARD_CROP_HEIGHT 240
#define HAL_OPTFLOW_ONBOARD_NBUFS 8;
#define HAL_FLOW_PX4_MAX_FLOW_PIXEL 4
#define HAL_FLOW_PX4_BOTTOM_FLOW_FEATURE_THRESHOLD 30
#define HAL_FLOW_PX4_BOTTOM_FLOW_VALUE_THRESHOLD 5000
/* ELP-USBFHD01M-L21
 * focal length 2.1 mm, pixel size 3 um
 * 240x240 crop rescaled to 64x64 */
#define HAL_FLOW_PX4_FOCAL_LENGTH_MILLIPX (3.0 / (2.1 * 2.0 * 240 / 64))
#elif CONFIG_HAL_BOARD_SUBTYPE == HAL_BOARD_SUBTYPE_LINUX_BH
#define HAL_BOARD_LOG_DIRECTORY "/var/APM/logs"
#define HAL_BOARD_TERRAIN_DIRECTORY "/var/APM/terrain"
#define HAL_BARO_DEFAULT HAL_BARO_MS5611_I2C
#define HAL_BARO_MS5611_I2C_BUS 1
#define HAL_BARO_MS5611_I2C_ADDR 0x77
#define HAL_BARO_MS5611_USE_TIMER true
#define HAL_INS_DEFAULT HAL_INS_BH
#define HAL_INS_MPU9250_NAME "mpu9250"
#define HAL_INS_MPU60x0_I2C_BUS 1
#define HAL_INS_MPU60x0_I2C_ADDR 0x69
#define HAL_COMPASS_DEFAULT HAL_COMPASS_BH
/* HMC5843 can be an external compass */
#define HAL_COMPASS_HMC5843_I2C_BUS 1
#define HAL_COMPASS_HMC5843_I2C_ADDR 0x1E
#define HAL_GPIO_A_LED_PIN        17
#define HAL_GPIO_B_LED_PIN        18
#define HAL_GPIO_C_LED_PIN        22
#define HAL_GPIO_LED_ON           LOW
#define HAL_GPIO_LED_OFF          HIGH
#define HAL_RCOUT_RGBLED_RED      13
#define HAL_RCOUT_RGBLED_GREEN    14
#define HAL_RCOUT_RGBLED_BLUE     15
#elif CONFIG_HAL_BOARD_SUBTYPE == HAL_BOARD_SUBTYPE_LINUX_QFLIGHT
#define HAL_BOARD_LOG_DIRECTORY "/var/APM/logs"
#define HAL_BOARD_TERRAIN_DIRECTORY "/var/APM/terrain"
#define HAL_INS_DEFAULT HAL_INS_QFLIGHT
#define HAL_BARO_DEFAULT HAL_BARO_QFLIGHT
#define HAL_COMPASS_DEFAULT HAL_COMPASS_QFLIGHT
#define HAL_LINUX_UARTS_ON_TIMER_THREAD 1
#elif CONFIG_HAL_BOARD_SUBTYPE == HAL_BOARD_SUBTYPE_LINUX_PXFMINI
#define HAL_BOARD_LOG_DIRECTORY "/var/APM/logs"
#define HAL_BOARD_TERRAIN_DIRECTORY "/var/APM/terrain"
#define HAL_INS_DEFAULT           HAL_INS_MPU9250_SPI
#define HAL_INS_MPU9250_NAME "mpu9250"
#define HAL_BARO_DEFAULT          HAL_BARO_MS5611_SPI
#define HAL_BARO_MS5611_NAME "ms5611"
#define HAL_COMPASS_DEFAULT       HAL_COMPASS_AK8963_MPU9250
<<<<<<< HEAD
/* HMC5843 can be an external compass */
#define HAL_COMPASS_HMC5843_I2C_BUS 1
#define HAL_COMPASS_HMC5843_I2C_ADDR 0x1E
=======

>>>>>>> a46b1037
#define HAL_GPIO_A_LED_PIN        24
#define HAL_GPIO_B_LED_PIN        25
#define HAL_GPIO_C_LED_PIN        16
#define HAL_GPIO_LED_ON           LOW
#define HAL_GPIO_LED_OFF          HIGH  
#else
 #error "no Linux board subtype set"
#endif

#ifndef HAL_LINUX_UARTS_ON_TIMER_THREAD
#define HAL_LINUX_UARTS_ON_TIMER_THREAD 0
#endif


#elif CONFIG_HAL_BOARD == HAL_BOARD_EMPTY
#define HAL_BOARD_NAME "EMPTY"
#define HAL_CPU_CLASS HAL_CPU_CLASS_16
#define HAL_STORAGE_SIZE            4096
#define HAL_STORAGE_SIZE_AVAILABLE  HAL_STORAGE_SIZE
#define HAL_INS_DEFAULT HAL_INS_HIL
#define HAL_BARO_DEFAULT HAL_BARO_HIL
#define HAL_COMPASS_DEFAULT HAL_COMPASS_HIL
#define CONFIG_HAL_BOARD_SUBTYPE HAL_BOARD_SUBTYPE_NONE

#elif CONFIG_HAL_BOARD == HAL_BOARD_QURT
#define AP_HAL_BOARD_DRIVER AP_HAL_QURT
#define HAL_BOARD_NAME "QURT"
#define HAL_CPU_CLASS HAL_CPU_CLASS_1000
#define HAL_STORAGE_SIZE            16384
#define HAL_STORAGE_SIZE_AVAILABLE  HAL_STORAGE_SIZE
#define HAL_INS_DEFAULT HAL_INS_QURT
#define HAL_BARO_DEFAULT HAL_BARO_QURT
#define HAL_COMPASS_DEFAULT HAL_COMPASS_QURT
#define CONFIG_HAL_BOARD_SUBTYPE HAL_BOARD_SUBTYPE_NONE
#define HAL_BOARD_LOG_DIRECTORY "/dev/fs/logs"
#define HAL_OS_POSIX_IO 1
#define HAL_SERIAL0_BAUD_DEFAULT 115200

#elif CONFIG_HAL_BOARD == HAL_BOARD_VRBRAIN
#define HAL_BOARD_NAME "VRBRAIN"
#define HAL_CPU_CLASS HAL_CPU_CLASS_150
#define HAL_OS_POSIX_IO 1
#define HAL_BOARD_LOG_DIRECTORY "/fs/microsd/APM/LOGS"
#define HAL_BOARD_TERRAIN_DIRECTORY "/fs/microsd/APM/TERRAIN"
#define HAL_INS_DEFAULT HAL_INS_VRBRAIN
#define HAL_BARO_DEFAULT HAL_BARO_VRBRAIN
#define HAL_COMPASS_DEFAULT HAL_COMPASS_VRBRAIN
#define HAL_SERIAL0_BAUD_DEFAULT 115200
#if  defined(CONFIG_ARCH_BOARD_VRBRAIN_V45)
#define CONFIG_HAL_BOARD_SUBTYPE HAL_BOARD_SUBTYPE_VRBRAIN_V45
#define HAL_STORAGE_SIZE            8192
#elif defined(CONFIG_ARCH_BOARD_VRBRAIN_V51)
#define CONFIG_HAL_BOARD_SUBTYPE HAL_BOARD_SUBTYPE_VRBRAIN_V51
#define HAL_STORAGE_SIZE            16384
#elif defined(CONFIG_ARCH_BOARD_VRBRAIN_V52)
#define CONFIG_HAL_BOARD_SUBTYPE HAL_BOARD_SUBTYPE_VRBRAIN_V52
#define HAL_STORAGE_SIZE            16384
#elif defined(CONFIG_ARCH_BOARD_VRUBRAIN_V51)
#define CONFIG_HAL_BOARD_SUBTYPE HAL_BOARD_SUBTYPE_VRUBRAIN_V51
#define HAL_STORAGE_SIZE            8192
#elif defined(CONFIG_ARCH_BOARD_VRUBRAIN_V52)
#define CONFIG_HAL_BOARD_SUBTYPE HAL_BOARD_SUBTYPE_VRUBRAIN_V52
#define HAL_STORAGE_SIZE            8192
#else
#define CONFIG_HAL_BOARD_SUBTYPE HAL_BOARD_SUBTYPE_NONE
#define HAL_STORAGE_SIZE            8192
#endif
#define HAL_GPIO_A_LED_PIN        25
#define HAL_GPIO_B_LED_PIN        26
#define HAL_GPIO_C_LED_PIN        27
#define HAL_GPIO_LED_ON           HIGH
#define HAL_GPIO_LED_OFF          LOW
#define EXTERNAL_LED_GPS     28    // GPS LED - AN10
#define EXTERNAL_LED_ARMED   29    // Armed LED - AN11
#define EXTERNAL_LED_MOTOR1  30    // Motor1 LED - AN8
#define EXTERNAL_LED_MOTOR2  31    // Motor2 LED - AN12

#elif CONFIG_HAL_BOARD == HAL_BOARD_REVOMINI

#define AP_HAL_BOARD_DRIVER AP_HAL_REVOMINI
#define HAL_BOARD_NAME "REVOMINI"

#define HAL_CPU_CLASS HAL_CPU_CLASS_150
#define HAL_OS_POSIX_IO 0
#define HAL_STORAGE_SIZE            4096
#define HAL_BARO_DEFAULT HAL_BARO_MS5611
#define HAL_COMPASS_DEFAULT HAL_COMPASS_HMC5843
#define HAL_SERIAL0_BAUD_DEFAULT 115200
#define CONFIG_HAL_BOARD_SUBTYPE HAL_BOARD_SUBTYPE_NONE
#define HAL_INS_DEFAULT HAL_INS_MPU60XX_SPI
#define HAL_BARO_MS5611_I2C_BUS 0
#define HAL_BARO_MS5611_I2C_ADDR 0xEE
#define HAL_INS_MPU60x0_NAME "mpu6000"


# define HAL_GPIO_A_LED_PIN        36  // BLUE
# define HAL_GPIO_B_LED_PIN        37  // YELLOW OPTIONAL (not included)
# define HAL_GPIO_C_LED_PIN        105 // RED
# define HAL_GPIO_LED_ON           LOW
# define HAL_GPIO_LED_OFF          HIGH

#else
 #error "Unknown CONFIG_HAL_BOARD type"
#endif

#ifndef CONFIG_HAL_BOARD_SUBTYPE
#error "No CONFIG_HAL_BOARD_SUBTYPE set"
#endif

#ifndef HAL_OS_POSIX_IO
#define HAL_OS_POSIX_IO 0
#endif

#ifndef HAL_OS_SOCKETS
#define HAL_OS_SOCKETS 0
#endif

#ifndef HAL_PARAM_DEFAULTS_PATH
#define HAL_PARAM_DEFAULTS_PATH NULL
#endif<|MERGE_RESOLUTION|>--- conflicted
+++ resolved
@@ -409,13 +409,9 @@
 #define HAL_BARO_DEFAULT          HAL_BARO_MS5611_SPI
 #define HAL_BARO_MS5611_NAME "ms5611"
 #define HAL_COMPASS_DEFAULT       HAL_COMPASS_AK8963_MPU9250
-<<<<<<< HEAD
-/* HMC5843 can be an external compass */
-#define HAL_COMPASS_HMC5843_I2C_BUS 1
-#define HAL_COMPASS_HMC5843_I2C_ADDR 0x1E
-=======
-
->>>>>>> a46b1037
+/* HMC5843 can be an external compass */
+#define HAL_COMPASS_HMC5843_I2C_BUS 1
+#define HAL_COMPASS_HMC5843_I2C_ADDR 0x1E
 #define HAL_GPIO_A_LED_PIN        24
 #define HAL_GPIO_B_LED_PIN        25
 #define HAL_GPIO_C_LED_PIN        16
