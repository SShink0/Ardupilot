--- conflicted
+++ resolved
@@ -13,11 +13,7 @@
 #define HAL_BOARD_VRBRAIN  8
 #define HAL_BOARD_CHIBIOS  10
 #define HAL_BOARD_F4LIGHT  11 // reserved
-<<<<<<< HEAD
-#define HAL_BOARD_ESP32    12
-=======
 #define HAL_BOARD_ESP32	   12
->>>>>>> 6b156536
 #define HAL_BOARD_EMPTY    99
 
 /* Default board subtype is -1 */
@@ -62,14 +58,8 @@
 #define HAL_BOARD_SUBTYPE_CHIBIOS_VRCORE_V10    5019
 #define HAL_BOARD_SUBTYPE_CHIBIOS_VRBRAIN_V54   5020
 
-<<<<<<< HEAD
 #define HAL_BOARD_SUBTYPE_ESP32_DIY             6001
 #define HAL_BOARD_SUBTYPE_ESP32_ICARUS          6002
-=======
-/* HAL ESP#@ sub-types, starting at 6000 */
-#define HAL_BOARD_SUBTYPE_ESP32_DIY			6001
-#define HAL_BOARD_SUBTYPE_ESP32_ICARUS		6002
->>>>>>> 6b156536
 
 /* InertialSensor driver types */
 #define HAL_INS_NONE         0
