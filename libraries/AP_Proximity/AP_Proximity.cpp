/*
   This program is free software: you can redistribute it and/or modify
   it under the terms of the GNU General Public License as published by
   the Free Software Foundation, either version 3 of the License, or
   (at your option) any later version.

   This program is distributed in the hope that it will be useful,
   but WITHOUT ANY WARRANTY; without even the implied warranty of
   MERCHANTABILITY or FITNESS FOR A PARTICULAR PURPOSE.  See the
   GNU General Public License for more details.

   You should have received a copy of the GNU General Public License
   along with this program.  If not, see <http://www.gnu.org/licenses/>.
 */

#include "AP_Proximity.h"

#if HAL_PROXIMITY_ENABLED
#include "AP_Proximity_LightWareSF40C_v09.h"
#include "AP_Proximity_RPLidarA2.h"
#include "AP_Proximity_TeraRangerTower.h"
#include "AP_Proximity_TeraRangerTowerEvo.h"
#include "AP_Proximity_RangeFinder.h"
#include "AP_Proximity_MAV.h"
#include "AP_Proximity_LightWareSF40C.h"
#include "AP_Proximity_LightWareSF45B.h"
#include "AP_Proximity_SITL.h"
#include "AP_Proximity_AirSimSITL.h"

extern const AP_HAL::HAL &hal;

// table of user settable parameters
const AP_Param::GroupInfo AP_Proximity::var_info[] = {
    // 0 is reserved for possible addition of an ENABLED parameter

    // @Param: _TYPE
    // @DisplayName: Proximity type
    // @Description: What type of proximity sensor is connected
<<<<<<< HEAD
    // @Values: 0:None,7:LightwareSF40c,1:LightWareSF40C-legacy,2:MAVLink,3:TeraRangerTower,4:RangeFinder,5:RPLidarA2,6:TeraRangerTowerEvo,8:LightwareSF45B,10:SITL,12:AirSimSITL
=======
    // @Values: 0:None,7:LightwareSF40c,1:LightWareSF40C-legacy,2:MAVLink,3:TeraRangerTower,4:RangeFinder,5:RPLidarA2,6:TeraRangerTowerEvo,8:RPLidarS1,10:SITL,11:MorseSITL,12:AirSimSITL
>>>>>>> 12a08dc4
    // @RebootRequired: True
    // @User: Standard
    AP_GROUPINFO("_TYPE",   1, AP_Proximity, _type[0], 0),

    // @Param: _ORIENT
    // @DisplayName: Proximity sensor orientation
    // @Description: Proximity sensor orientation
    // @Values: 0:Default,1:Upside Down
    // @User: Standard
    AP_GROUPINFO("_ORIENT", 2, AP_Proximity, _orientation[0], 0),

    // @Param: _YAW_CORR
    // @DisplayName: Proximity sensor yaw correction
    // @Description: Proximity sensor yaw correction
    // @Units: deg
    // @Range: -180 180
    // @User: Standard
    AP_GROUPINFO("_YAW_CORR", 3, AP_Proximity, _yaw_correction[0], 0),

    // @Param: _IGN_ANG1
    // @DisplayName: Proximity sensor ignore angle 1
    // @Description: Proximity sensor ignore angle 1
    // @Units: deg
    // @Range: 0 360
    // @User: Standard
    AP_GROUPINFO("_IGN_ANG1", 4, AP_Proximity, _ignore_angle_deg[0], 0),

    // @Param: _IGN_WID1
    // @DisplayName: Proximity sensor ignore width 1
    // @Description: Proximity sensor ignore width 1
    // @Units: deg
    // @Range: 0 127
    // @User: Standard
    AP_GROUPINFO("_IGN_WID1", 5, AP_Proximity, _ignore_width_deg[0], 0),

    // @Param: _IGN_ANG2
    // @DisplayName: Proximity sensor ignore angle 2
    // @Description: Proximity sensor ignore angle 2
    // @Units: deg
    // @Range: 0 360
    // @User: Standard
    AP_GROUPINFO("_IGN_ANG2", 6, AP_Proximity, _ignore_angle_deg[1], 0),

    // @Param: _IGN_WID2
    // @DisplayName: Proximity sensor ignore width 2
    // @Description: Proximity sensor ignore width 2
    // @Units: deg
    // @Range: 0 127
    // @User: Standard
    AP_GROUPINFO("_IGN_WID2", 7, AP_Proximity, _ignore_width_deg[1], 0),

    // @Param: _IGN_ANG3
    // @DisplayName: Proximity sensor ignore angle 3
    // @Description: Proximity sensor ignore angle 3
    // @Units: deg
    // @Range: 0 360
    // @User: Standard
    AP_GROUPINFO("_IGN_ANG3", 8, AP_Proximity, _ignore_angle_deg[2], 0),

    // @Param: _IGN_WID3
    // @DisplayName: Proximity sensor ignore width 3
    // @Description: Proximity sensor ignore width 3
    // @Units: deg
    // @Range: 0 127
    // @User: Standard
    AP_GROUPINFO("_IGN_WID3", 9, AP_Proximity, _ignore_width_deg[2], 0),

    // @Param: _IGN_ANG4
    // @DisplayName: Proximity sensor ignore angle 4
    // @Description: Proximity sensor ignore angle 4
    // @Units: deg
    // @Range: 0 360
    // @User: Standard
    AP_GROUPINFO("_IGN_ANG4", 10, AP_Proximity, _ignore_angle_deg[3], 0),

    // @Param: _IGN_WID4
    // @DisplayName: Proximity sensor ignore width 4
    // @Description: Proximity sensor ignore width 4
    // @Units: deg
    // @Range: 0 127
    // @User: Standard
    AP_GROUPINFO("_IGN_WID4", 11, AP_Proximity, _ignore_width_deg[3], 0),

    // @Param: _IGN_ANG5
    // @DisplayName: Proximity sensor ignore angle 5
    // @Description: Proximity sensor ignore angle 5
    // @Units: deg
    // @Range: 0 360
    // @User: Standard
    AP_GROUPINFO("_IGN_ANG5", 12, AP_Proximity, _ignore_angle_deg[4], 0),

    // @Param: _IGN_WID5
    // @DisplayName: Proximity sensor ignore width 5
    // @Description: Proximity sensor ignore width 5
    // @Units: deg
    // @Range: 0 127
    // @User: Standard
    AP_GROUPINFO("_IGN_WID5", 13, AP_Proximity, _ignore_width_deg[4], 0),

    // @Param: _IGN_ANG6
    // @DisplayName: Proximity sensor ignore angle 6
    // @Description: Proximity sensor ignore angle 6
    // @Units: deg
    // @Range: 0 360
    // @User: Standard
    AP_GROUPINFO("_IGN_ANG6", 14, AP_Proximity, _ignore_angle_deg[5], 0),

    // @Param: _IGN_WID6
    // @DisplayName: Proximity sensor ignore width 6
    // @Description: Proximity sensor ignore width 6
    // @Units: deg
    // @Range: 0 127
    // @User: Standard
    AP_GROUPINFO("_IGN_WID6", 15, AP_Proximity, _ignore_width_deg[5], 0),

    // @Param{Copter}: _IGN_GND
    // @DisplayName: Proximity sensor land detection
    // @Description: Ignore proximity data that is within 1 meter of the ground below the vehicle. This requires a downward facing rangefinder
    // @Values: 0:Disabled, 1:Enabled
    // @User: Standard
    AP_GROUPINFO_FRAME("_IGN_GND", 16, AP_Proximity, _ign_gnd_enable, 0, AP_PARAM_FRAME_COPTER | AP_PARAM_FRAME_HELI | AP_PARAM_FRAME_TRICOPTER),

    // @Param: _LOG_RAW
    // @DisplayName: Proximity raw distances log
    // @Description: Set this parameter to one if logging unfiltered(raw) distances from sensor should be enabled
    // @Values: 0:Off, 1:On
    // @User: Advanced
    AP_GROUPINFO("_LOG_RAW", 17, AP_Proximity, _raw_log_enable, 0),

    // @Param: _FILT
    // @DisplayName: Proximity filter cutoff frequency
    // @Description: Cutoff frequency for low pass filter applied to each face in the proximity boundary
    // @Units: Hz
    // @Range: 0 20
    // @User: Advanced
    AP_GROUPINFO("_FILT", 18, AP_Proximity, _filt_freq, 0.25f),

    AP_GROUPEND
};

AP_Proximity::AP_Proximity()
{
    AP_Param::setup_object_defaults(this, var_info);
#if CONFIG_HAL_BOARD == HAL_BOARD_SITL
    if (_singleton != nullptr) {
        AP_HAL::panic("AP_Proximity must be singleton");
    }
#endif // CONFIG_HAL_BOARD == HAL_BOARD_SITL
    _singleton = this;
}

// initialise the Proximity class. We do detection of attached sensors here
// we don't allow for hot-plugging of sensors (i.e. reboot required)
void AP_Proximity::init(void)
{
    if (num_instances != 0) {
        // init called a 2nd time?
        return;
    }
    for (uint8_t i=0; i<PROXIMITY_MAX_INSTANCES; i++) {
        detect_instance(i);
        if (drivers[i] != nullptr) {
            // we loaded a driver for this instance, so it must be
            // present (although it may not be healthy)
            num_instances = i+1;
        }

        // initialise status
        state[i].status = Status::NotConnected;
    }
}

// update Proximity state for all instances. This should be called at a high rate by the main loop
void AP_Proximity::update(void)
{
    for (uint8_t i=0; i<num_instances; i++) {
        if (!valid_instance(i)) {
            continue;
        }
        drivers[i]->update();
        drivers[i]->boundary_3D_checks();
    }

    // work out primary instance - first sensor returning good data
    for (int8_t i=num_instances-1; i>=0; i--) {
        if (drivers[i] != nullptr && (state[i].status == Status::Good)) {
            primary_instance = i;
        }
    }
}

// return sensor orientation
uint8_t AP_Proximity::get_orientation(uint8_t instance) const
{
    if (!valid_instance(instance)) {
        return 0;
    }

    return _orientation[instance].get();
}

// return sensor yaw correction
int16_t AP_Proximity::get_yaw_correction(uint8_t instance) const
{
    if (!valid_instance(instance)) {
        return 0;
    }

    return _yaw_correction[instance].get();
}

// return sensor health
AP_Proximity::Status AP_Proximity::get_status(uint8_t instance) const
{
    // sanity check instance number
    if (!valid_instance(instance)) {
        return Status::NotConnected;
    }

    return state[instance].status;
}

AP_Proximity::Status AP_Proximity::get_status() const
{
    return get_status(primary_instance);
}

// handle mavlink DISTANCE_SENSOR messages
void AP_Proximity::handle_msg(const mavlink_message_t &msg)
{
    for (uint8_t i=0; i<num_instances; i++) {
        if (valid_instance(i)) {
            drivers[i]->handle_msg(msg);
        }
    }
}

//  detect if an instance of a proximity sensor is connected.
void AP_Proximity::detect_instance(uint8_t instance)
{
    switch (get_type(instance)) {
    case Type::None:
        return;
    case Type::SF40C_v09:
        if (AP_Proximity_LightWareSF40C_v09::detect()) {
            state[instance].instance = instance;
            drivers[instance] = new AP_Proximity_LightWareSF40C_v09(*this, state[instance]);
            return;
        }
        break;
    //A2 and S1 uses the same protocol, only differ in reset
    case Type::RPLidarA2:
    case Type::RPLidarS1:
        if (AP_Proximity_RPLidarA2::detect()) {
            state[instance].instance = instance;
            drivers[instance] = new AP_Proximity_RPLidarA2(*this, state[instance]);
            return;
        }
        break;
    case Type::MAV:
        state[instance].instance = instance;
        drivers[instance] = new AP_Proximity_MAV(*this, state[instance]);
        return;

    case Type::TRTOWER:
        if (AP_Proximity_TeraRangerTower::detect()) {
            state[instance].instance = instance;
            drivers[instance] = new AP_Proximity_TeraRangerTower(*this, state[instance]);
            return;
        }
        break;
    case Type::TRTOWEREVO:
        if (AP_Proximity_TeraRangerTowerEvo::detect()) {
            state[instance].instance = instance;
            drivers[instance] = new AP_Proximity_TeraRangerTowerEvo(*this, state[instance]);
            return;
        }
        break;

    case Type::RangeFinder:
        state[instance].instance = instance;
        drivers[instance] = new AP_Proximity_RangeFinder(*this, state[instance]);
        return;

    case Type::SF40C:
        if (AP_Proximity_LightWareSF40C::detect()) {
            state[instance].instance = instance;
            drivers[instance] = new AP_Proximity_LightWareSF40C(*this, state[instance]);
            return;
        }
        break;

    case Type::SF45B:
        if (AP_Proximity_LightWareSF45B::detect()) {
            state[instance].instance = instance;
            drivers[instance] = new AP_Proximity_LightWareSF45B(*this, state[instance]);
            return;
        }
        break;

#if CONFIG_HAL_BOARD == HAL_BOARD_SITL
    case Type::SITL:
        state[instance].instance = instance;
        drivers[instance] = new AP_Proximity_SITL(*this, state[instance]);
        return;

    case Type::AirSimSITL:
        state[instance].instance = instance;
        drivers[instance] = new AP_Proximity_AirSimSITL(*this, state[instance]);
        return;
#endif
    }
}

// get distances in 8 directions. used for sending distances to ground station
bool AP_Proximity::get_horizontal_distances(Proximity_Distance_Array &prx_dist_array) const
{
    if (!valid_instance(primary_instance)) {
        return false;
    }
    // get distances from backend
    return drivers[primary_instance]->get_horizontal_distances(prx_dist_array);
}

// get raw and filtered distances in 8 directions per layer. used for logging
bool AP_Proximity::get_active_layer_distances(uint8_t layer, AP_Proximity::Proximity_Distance_Array &prx_dist_array, AP_Proximity::Proximity_Distance_Array &prx_filt_dist_array) const
{
    if (!valid_instance(primary_instance)) {
        return false;
    }
    // get distances from backend
    return drivers[primary_instance]->get_active_layer_distances(layer, prx_dist_array, prx_filt_dist_array);
}

// get total number of obstacles, used in GPS based Simple Avoidance
uint8_t AP_Proximity::get_obstacle_count() const
{   
    if (!valid_instance(primary_instance)) {
        return 0;
    }
    return drivers[primary_instance]->get_obstacle_count();
}

// get number of layers.
uint8_t AP_Proximity::get_num_layers() const
{
    if (!valid_instance(primary_instance)) {
        return 0;
    }
    return drivers[primary_instance]->get_num_layers();
}

// get vector to obstacle based on obstacle_num passed, used in GPS based Simple Avoidance
bool AP_Proximity::get_obstacle(uint8_t obstacle_num, Vector3f& vec_to_obstacle) const
{
    if (!valid_instance(primary_instance)) {
        return false;
    }
    return drivers[primary_instance]->get_obstacle(obstacle_num, vec_to_obstacle);
}

// returns shortest distance to "obstacle_num" obstacle, from a line segment formed between "seg_start" and "seg_end"
// used in GPS based Simple Avoidance
float AP_Proximity::distance_to_obstacle(uint8_t obstacle_num, const Vector3f& seg_start, const Vector3f& seg_end, Vector3f& closest_point) const
{
    if (!valid_instance(primary_instance)) {
        return FLT_MAX;
    }
    return drivers[primary_instance]->distance_to_obstacle(obstacle_num, seg_start, seg_end, closest_point);
}

// get distance and angle to closest object (used for pre-arm check)
//   returns true on success, false if no valid readings
bool AP_Proximity::get_closest_object(float& angle_deg, float &distance) const
{
    if (!valid_instance(primary_instance)) {
        return false;
    }
    // get closest object from backend
    return drivers[primary_instance]->get_closest_object(angle_deg, distance);
}

// get number of objects, used for non-GPS avoidance
uint8_t AP_Proximity::get_object_count() const
{
    if (!valid_instance(primary_instance)) {
        return 0;
    }
    // get count from backend
    return drivers[primary_instance]->get_horizontal_object_count();
}

// get an object's angle and distance, used for non-GPS avoidance
// returns false if no angle or distance could be returned for some reason
bool AP_Proximity::get_object_angle_and_distance(uint8_t object_number, float& angle_deg, float &distance) const
{
    if (!valid_instance(primary_instance)) {
        return false;
    }
    // get angle and distance from backend
    return drivers[primary_instance]->get_horizontal_object_angle_and_distance(object_number, angle_deg, distance);
}

// get maximum and minimum distances (in meters) of primary sensor
float AP_Proximity::distance_max() const
{
    if (!valid_instance(primary_instance)) {
        return 0.0f;
    }
    // get maximum distance from backend
    return drivers[primary_instance]->distance_max();
}
float AP_Proximity::distance_min() const
{
    if (!valid_instance(primary_instance)) {
        return 0.0f;
    }
    // get minimum distance from backend
    return drivers[primary_instance]->distance_min();
}

// get distance in meters upwards, returns true on success
bool AP_Proximity::get_upward_distance(uint8_t instance, float &distance) const
{
    if (!valid_instance(instance)) {
        return false;
    }
    // get upward distance from backend
    return drivers[instance]->get_upward_distance(distance);
}

bool AP_Proximity::get_upward_distance(float &distance) const
{
    return get_upward_distance(primary_instance, distance);
}

AP_Proximity::Type AP_Proximity::get_type(uint8_t instance) const
{
    if (instance < PROXIMITY_MAX_INSTANCES) {
        return (Type)((uint8_t)_type[instance]);
    }
    return Type::None;
}

bool AP_Proximity::sensor_present() const
{
    return get_status() != Status::NotConnected;
}
bool AP_Proximity::sensor_enabled() const
{
    return get_type(primary_instance) != Type::None;
}
bool AP_Proximity::sensor_failed() const
{
    return get_status() != Status::Good;
}

// set alt as read from dowward facing rangefinder. Tilt is already adjusted for.
void AP_Proximity::set_rangefinder_alt(bool use, bool healthy, float alt_cm)
{
    if (!valid_instance(primary_instance)) {
        return;
    }
    // store alt at the backend
    drivers[primary_instance]->set_rangefinder_alt(use, healthy, alt_cm);
}


AP_Proximity *AP_Proximity::_singleton;

namespace AP {

AP_Proximity *proximity()
{
    return AP_Proximity::get_singleton();
}

}

#endif // HAL_PROXIMITY_ENABLED<|MERGE_RESOLUTION|>--- conflicted
+++ resolved
@@ -25,6 +25,7 @@
 #include "AP_Proximity_LightWareSF40C.h"
 #include "AP_Proximity_LightWareSF45B.h"
 #include "AP_Proximity_SITL.h"
+#include "AP_Proximity_MorseSITL.h"
 #include "AP_Proximity_AirSimSITL.h"
 
 extern const AP_HAL::HAL &hal;
@@ -36,11 +37,7 @@
     // @Param: _TYPE
     // @DisplayName: Proximity type
     // @Description: What type of proximity sensor is connected
-<<<<<<< HEAD
-    // @Values: 0:None,7:LightwareSF40c,1:LightWareSF40C-legacy,2:MAVLink,3:TeraRangerTower,4:RangeFinder,5:RPLidarA2,6:TeraRangerTowerEvo,8:LightwareSF45B,10:SITL,12:AirSimSITL
-=======
-    // @Values: 0:None,7:LightwareSF40c,1:LightWareSF40C-legacy,2:MAVLink,3:TeraRangerTower,4:RangeFinder,5:RPLidarA2,6:TeraRangerTowerEvo,8:RPLidarS1,10:SITL,11:MorseSITL,12:AirSimSITL
->>>>>>> 12a08dc4
+    // @Values: 0:None,7:LightwareSF40c,1:LightWareSF40C-legacy,2:MAVLink,3:TeraRangerTower,4:RangeFinder,5:RPLidarA2,6:TeraRangerTowerEvo,8:LightwareSF45B,9:RPLidarS1,10:SITL,12:AirSimSITL
     // @RebootRequired: True
     // @User: Standard
     AP_GROUPINFO("_TYPE",   1, AP_Proximity, _type[0], 0),
@@ -347,6 +344,11 @@
         drivers[instance] = new AP_Proximity_SITL(*this, state[instance]);
         return;
 
+    case Type::MorseSITL:
+        state[instance].instance = instance;
+        drivers[instance] = new AP_Proximity_MorseSITL(*this, state[instance]);
+        return;
+
     case Type::AirSimSITL:
         state[instance].instance = instance;
         drivers[instance] = new AP_Proximity_AirSimSITL(*this, state[instance]);
