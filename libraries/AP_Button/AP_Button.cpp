/*
   This program is free software: you can redistribute it and/or modify
   it under the terms of the GNU General Public License as published by
   the Free Software Foundation, either version 3 of the License, or
   (at your option) any later version.

   This program is distributed in the hope that it will be useful,
   but WITHOUT ANY WARRANTY; without even the implied warranty of
   MERCHANTABILITY or FITNESS FOR A PARTICULAR PURPOSE.  See the
   GNU General Public License for more details.

   You should have received a copy of the GNU General Public License
   along with this program.  If not, see <http://www.gnu.org/licenses/>.
 */


#include "AP_Button.h"
#include <GCS_MAVLink/GCS_MAVLink.h>
#include <GCS_MAVLink/GCS.h>

// very crude debounce method
#define DEBOUNCE_MS 50

extern const AP_HAL::HAL& hal;

AP_Button *AP_Button::_singleton;

const AP_Param::GroupInfo AP_Button::var_info[] = {

    // @Param: ENABLE
    // @DisplayName: Enable button reporting
    // @Description: This enables the button checking module. When this is disabled the parameters for setting button inputs are not visible
    // @Values: 0:Disabled, 1:Enabled
    // @User: Advanced
    AP_GROUPINFO_FLAGS("ENABLE", 0, AP_Button, enable, 0, AP_PARAM_FLAG_ENABLE),

    // @Param: PIN1
    // @DisplayName: First button Pin
    // @Description: Digital pin number for first button input. 
    // @User: Standard
    // @Values: -1:Disabled,50:AUXOUT1,51:AUXOUT2,52:AUXOUT3,53:AUXOUT4,54:AUXOUT5,55:AUXOUT6
    AP_GROUPINFO("PIN1",  1, AP_Button, pin[0], -1),

    // @Param: PIN2
    // @DisplayName: Second button Pin
    // @Description: Digital pin number for second button input. 
    // @User: Standard
    // @Values: -1:Disabled,50:AUXOUT1,51:AUXOUT2,52:AUXOUT3,53:AUXOUT4,54:AUXOUT5,55:AUXOUT6
    AP_GROUPINFO("PIN2",  2, AP_Button, pin[1], -1),

    // @Param: PIN3
    // @DisplayName: Third button Pin
    // @Description: Digital pin number for third button input. 
    // @User: Standard
    // @Values: -1:Disabled,50:AUXOUT1,51:AUXOUT2,52:AUXOUT3,53:AUXOUT4,54:AUXOUT5,55:AUXOUT6
    AP_GROUPINFO("PIN3",  3, AP_Button, pin[2], -1),

    // @Param: PIN4
    // @DisplayName: Fourth button Pin
    // @Description: Digital pin number for fourth button input. 
    // @User: Standard
    // @Values: -1:Disabled,50:AUXOUT1,51:AUXOUT2,52:AUXOUT3,53:AUXOUT4,54:AUXOUT5,55:AUXOUT6
    AP_GROUPINFO("PIN4",  4, AP_Button, pin[3], -1),

    // @Param: REPORT_SEND
    // @DisplayName: Report send time
    // @Description: The duration in seconds that a BUTTON_CHANGE report is repeatedly sent to the GCS regarding a button changing state. Note that the BUTTON_CHANGE message is MAVLink2 only.
    // @User: Standard
    // @Range: 0 3600
    AP_GROUPINFO("REPORT_SEND", 5, AP_Button, report_send_time, 10),

    AP_GROUPEND    
};


// constructor
AP_Button::AP_Button(void)
{
    AP_Param::setup_object_defaults(this, var_info);

    if (_singleton != nullptr) {
        AP_HAL::panic("AP_Button must be singleton");
    }
    _singleton = this;
}

/*
  update and report, called from main loop
 */
void AP_Button::update(void)
{
    if (!enable) {
        return;
    }

    // call setup pins at update rate (5Hz) to allow for runtime parameter change of pins
    setup_pins();

    if (!initialised) {
        initialised = true;

        // get initial mask
        last_mask = get_mask();
        debounce_mask = last_mask;

        // register 1kHz timer callback
        hal.scheduler->register_timer_process(FUNCTOR_BIND_MEMBER(&AP_Button::timer_update, void));        
    }

    if (last_change_time_ms != 0 &&
        (AP_HAL::millis() - last_report_ms) > AP_BUTTON_REPORT_PERIOD_MS &&
        (AP_HAL::millis64() - last_change_time_ms) < report_send_time*1000ULL) {
        // send a change report
        last_report_ms = AP_HAL::millis();

        // send a report to GCS
        send_report();
    }
}

// get state of a button
// used by scripting
bool AP_Button::get_button_state(uint8_t number)
{
    // pins params are 1 indexed not zero
    if (number == 0 || number > AP_BUTTON_NUM_PINS) {
        return false;
    }
    
    return ( ((1 << (number - 1)) & debounce_mask) != 0);
};

/*
  get current mask
 */
uint8_t AP_Button::get_mask(void)
{
    uint8_t mask = 0;
    for (uint8_t i=0; i<AP_BUTTON_NUM_PINS; i++) {
        if (pin[i] == -1) {
            continue;
        }
        mask |= hal.gpio->read(pin[i]) << i;
    }
    return mask;
}

/*
  called at 1kHz to check for button state change
 */
void AP_Button::timer_update(void)
{
    if (!enable) {
        return;
    }
    uint8_t mask = get_mask();
    uint64_t now = AP_HAL::millis64();
    if (mask != last_mask) {
        last_mask = mask;
        last_change_time_ms = now;
    }
    if ((now - last_change_time_ms) > DEBOUNCE_MS) {
        // crude de-bouncing, debounces all buttons as one, not individually
        debounce_mask = last_mask;
    }
}

/*
  send a BUTTON_CHANGE report to the GCS
 */
void AP_Button::send_report(void)
{
    const mavlink_button_change_t packet{
            time_boot_ms: AP_HAL::millis(),
            last_change_ms: uint32_t(last_change_time_ms),
            state: last_mask
    };
    gcs().send_to_active_channels(MAVLINK_MSG_ID_BUTTON_CHANGE,
                                  (const char *)&packet);
}

<<<<<<< HEAD
void AP_Button::do_functions(void)
{

    if (pin[0] != -1 && CHECK_BIT(last_mask, 0) == 1) {

        AP_Arming *arming = AP_Arming::get_singleton();
        if (arming == nullptr) {
            gcs().send_text(MAV_SEVERITY_NOTICE, "Null Arming");
        } else {
            const bool armed = arming->is_armed();
            if(armed) {
                const bool operation_status = arming->disarm(AP_Arming::Method::SCRIPTING);
                if (!operation_status) {
                    gcs().send_text(MAV_SEVERITY_NOTICE, "Disarm failed");
                }
            } else {
                const bool operation_status = arming->arm(AP_Arming::Method::SCRIPTING);
                if (!operation_status) {
                    gcs().send_text(MAV_SEVERITY_NOTICE, "Arm failed");
                }
            }
        }
    }

    if (pin[1] != -1 && CHECK_BIT(last_mask, 1) == 1) {
        //Do auto
        AP_Vehicle *vehicle = AP_Vehicle::get_singleton();
        if (vehicle == nullptr) {
            gcs().send_text(MAV_SEVERITY_NOTICE, "Null vehicle");
        } else {
            const uint8_t mode = vehicle->get_mode();
            if(mode == 10){
                const bool mode_changed = vehicle->set_mode(
                        0,
                        ModeReason::SCRIPTING);
                if (!mode_changed) {
                    //MANUAL_MODE
                    gcs().send_text(MAV_SEVERITY_NOTICE, "MANUAL mode failed");
                }
            } else {
                const bool mode_changed = vehicle->set_mode(
                        10,
                        ModeReason::SCRIPTING);
                if (!mode_changed) {
                    //AUTO_MODE
                    gcs().send_text(MAV_SEVERITY_NOTICE, "AUTO mode failed");
                }

            }
        }
    }

}

=======
>>>>>>> 5e19947d
/*
  setup the pins as input with pullup. We need pullup to give reliable
  input with a pulldown button
 */
void AP_Button::setup_pins(void)
{
    for (uint8_t i=0; i<AP_BUTTON_NUM_PINS; i++) {
        if (pin[i] == -1) {
            continue;
        }
        hal.gpio->pinMode(pin[i], HAL_GPIO_INPUT);
        // setup pullup
        hal.gpio->write(pin[i], 1);
    }
}

namespace AP {

AP_Button &button()
{
    return *AP_Button::get_singleton();
}

}<|MERGE_RESOLUTION|>--- conflicted
+++ resolved
@@ -179,63 +179,6 @@
                                   (const char *)&packet);
 }
 
-<<<<<<< HEAD
-void AP_Button::do_functions(void)
-{
-
-    if (pin[0] != -1 && CHECK_BIT(last_mask, 0) == 1) {
-
-        AP_Arming *arming = AP_Arming::get_singleton();
-        if (arming == nullptr) {
-            gcs().send_text(MAV_SEVERITY_NOTICE, "Null Arming");
-        } else {
-            const bool armed = arming->is_armed();
-            if(armed) {
-                const bool operation_status = arming->disarm(AP_Arming::Method::SCRIPTING);
-                if (!operation_status) {
-                    gcs().send_text(MAV_SEVERITY_NOTICE, "Disarm failed");
-                }
-            } else {
-                const bool operation_status = arming->arm(AP_Arming::Method::SCRIPTING);
-                if (!operation_status) {
-                    gcs().send_text(MAV_SEVERITY_NOTICE, "Arm failed");
-                }
-            }
-        }
-    }
-
-    if (pin[1] != -1 && CHECK_BIT(last_mask, 1) == 1) {
-        //Do auto
-        AP_Vehicle *vehicle = AP_Vehicle::get_singleton();
-        if (vehicle == nullptr) {
-            gcs().send_text(MAV_SEVERITY_NOTICE, "Null vehicle");
-        } else {
-            const uint8_t mode = vehicle->get_mode();
-            if(mode == 10){
-                const bool mode_changed = vehicle->set_mode(
-                        0,
-                        ModeReason::SCRIPTING);
-                if (!mode_changed) {
-                    //MANUAL_MODE
-                    gcs().send_text(MAV_SEVERITY_NOTICE, "MANUAL mode failed");
-                }
-            } else {
-                const bool mode_changed = vehicle->set_mode(
-                        10,
-                        ModeReason::SCRIPTING);
-                if (!mode_changed) {
-                    //AUTO_MODE
-                    gcs().send_text(MAV_SEVERITY_NOTICE, "AUTO mode failed");
-                }
-
-            }
-        }
-    }
-
-}
-
-=======
->>>>>>> 5e19947d
 /*
   setup the pins as input with pullup. We need pullup to give reliable
   input with a pulldown button
