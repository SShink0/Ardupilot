--- conflicted
+++ resolved
@@ -784,16 +784,13 @@
 #elif HAL_COMPASS_DEFAULT == HAL_COMPASS_AERO
     ADD_BACKEND(DRIVER_BMM150, AP_Compass_BMM150::probe(*this, hal.i2c_mgr->get_device(HAL_COMPASS_BMM150_I2C_BUS, HAL_COMPASS_BMM150_I2C_ADDR)),
                 AP_Compass_BMM150::name, false);
-<<<<<<< HEAD
-#elif HAL_COMPASS_DEFAULT == HAL_COMPASS_LIS3MDL
-    ADD_BACKEND(DRIVER_LIS3MDL, AP_Compass_LIS3MDL::probe(*this, hal.spi->get_device(HAL_COMPASS_LIS3MDL_NAME), false, ROTATION_ROLL_180_YAW_90/*ROTATION_PITCH_180*/),
-                AP_Compass_LIS3MDL::name, false);
-=======
     ADD_BACKEND(DRIVER_HMC5883, AP_Compass_HMC5843::probe(*this, hal.i2c_mgr->get_device(HAL_COMPASS_HMC5843_I2C_BUS, HAL_COMPASS_HMC5843_I2C_ADDR), true),
                 AP_Compass_HMC5843::name, true);
     ADD_BACKEND(DRIVER_IST8310, AP_Compass_IST8310::probe(*this, hal.i2c_mgr->get_device(HAL_COMPASS_IST8310_I2C_BUS, HAL_COMPASS_IST8310_I2C_ADDR),
                                                           true, ROTATION_PITCH_180_YAW_90), AP_Compass_IST8310::name, true);
->>>>>>> b88f2f1d
+#elif HAL_COMPASS_DEFAULT == HAL_COMPASS_LIS3MDL
+    ADD_BACKEND(DRIVER_LIS3MDL, AP_Compass_LIS3MDL::probe(*this, hal.spi->get_device(HAL_COMPASS_LIS3MDL_NAME), false, ROTATION_ROLL_180_YAW_90/*ROTATION_PITCH_180*/),
+                AP_Compass_LIS3MDL::name, false);
 #elif CONFIG_HAL_BOARD == HAL_BOARD_LINUX && CONFIG_HAL_BOARD_SUBTYPE != HAL_BOARD_SUBTYPE_LINUX_NONE
     ADD_BACKEND(DRIVER_HMC5883, AP_Compass_HMC5843::probe(*this, hal.i2c_mgr->get_device(HAL_COMPASS_HMC5843_I2C_BUS, HAL_COMPASS_HMC5843_I2C_ADDR)),
                 AP_Compass_HMC5843::name, false);
