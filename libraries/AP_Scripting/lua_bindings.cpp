--- conflicted
+++ resolved
@@ -551,7 +551,6 @@
     return 1;
 }
 
-<<<<<<< HEAD
 // local cmd, data = crsf.pop() -- get CRSF frame or nil if no data received
 int lua_crsf_pop(lua_State *L) {
     // Allocate buffer on first call to this function
@@ -635,7 +634,8 @@
     bool enable = lua_toboolean(L, 1);
     crsf->telemetry_enabled = enable;
     return 0;
-=======
+}
+
 int lua_get_PWMSource(lua_State *L) {
     binding_argcheck(L, 0);
 
@@ -657,5 +657,4 @@
     scripting->num_pwm_source++;
 
     return 1;
->>>>>>> 74d316f6
 }